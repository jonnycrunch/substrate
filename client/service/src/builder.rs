--- conflicted
+++ resolved
@@ -459,37 +459,6 @@
 			import_queue,
 			finality_proof_request_builder: self.finality_proof_request_builder,
 			finality_proof_provider: self.finality_proof_provider,
-<<<<<<< HEAD
-=======
-			network_protocol: self.network_protocol,
-			transaction_pool: self.transaction_pool,
-			rpc_extensions: self.rpc_extensions,
-			remote_backend: self.remote_backend,
-			background_tasks: self.background_tasks,
-			marker: self.marker,
-		})
-	}
-
-	/// Defines which network specialization protocol to use.
-	pub fn with_network_protocol<UNetP>(
-		self,
-		network_protocol_builder: impl FnOnce(&Configuration<TGen, TCSExt>) -> Result<UNetP, Error>
-	) -> Result<ServiceBuilder<TBl, TRtApi, TGen, TCSExt, TCl, TFchr, TSc, TImpQu, TFprb, TFpp,
-		UNetP, TExPool, TRpc, Backend>, Error> {
-		let network_protocol = network_protocol_builder(&self.config)?;
-
-		Ok(ServiceBuilder {
-			config: self.config,
-			client: self.client,
-			backend: self.backend,
-			keystore: self.keystore,
-			fetcher: self.fetcher,
-			select_chain: self.select_chain,
-			import_queue: self.import_queue,
-			finality_proof_request_builder: self.finality_proof_request_builder,
-			finality_proof_provider: self.finality_proof_provider,
-			network_protocol,
->>>>>>> 5a2824d9
 			transaction_pool: self.transaction_pool,
 			rpc_extensions: self.rpc_extensions,
 			remote_backend: self.remote_backend,
@@ -755,12 +724,7 @@
 	TExec: 'static + sc_client::CallExecutor<TBl> + Send + Sync + Clone,
 	TSc: Clone,
 	TImpQu: 'static + ImportQueue<TBl>,
-<<<<<<< HEAD
-	TExPool: MaintainedTransactionPool<Block=TBl, Hash = <TBl as BlockT>::Hash> + 'static,
-=======
-	TNetP: NetworkSpecialization<TBl>,
 	TExPool: MaintainedTransactionPool<Block=TBl, Hash = <TBl as BlockT>::Hash> + MallocSizeOfWasm + 'static,
->>>>>>> 5a2824d9
 	TRpc: sc_rpc::RpcExtension<sc_rpc::Metadata> + Clone,
 {
 
