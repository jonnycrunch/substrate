// Copyright 2017-2020 Parity Technologies (UK) Ltd.
// This file is part of Substrate.

// Substrate is free software: you can redistribute it and/or modify
// it under the terms of the GNU General Public License as published by
// the Free Software Foundation, either version 3 of the License, or
// (at your option) any later version.

// Substrate is distributed in the hope that it will be useful,
// but WITHOUT ANY WARRANTY; without even the implied warranty of
// MERCHANTABILITY or FITNESS FOR A PARTICULAR PURPOSE.  See the
// GNU General Public License for more details.

// You should have received a copy of the GNU General Public License
// along with Substrate.  If not, see <http://www.gnu.org/licenses/>.

use crate::{Service, NetworkStatus, NetworkState, error::Error, DEFAULT_PROTOCOL_ID, MallocSizeOfWasm};
use crate::{SpawnTaskHandle, start_rpc_servers, build_network_future, TransactionPoolAdapter};
use crate::status_sinks;
use crate::config::{Configuration, DatabaseConfig, KeystoreConfig};
use sc_client_api::{
	self,
	BlockchainEvents,
	backend::RemoteBackend, light::RemoteBlockchain,
	execution_extensions::ExtensionsFactory,
};
use sc_client::Client;
use sc_chain_spec::{RuntimeGenesis, Extension};
use sp_consensus::import_queue::ImportQueue;
use futures::{
	Future, FutureExt, StreamExt,
	channel::mpsc,
	future::{select, ready}
};
use sc_keystore::{Store as Keystore};
use log::{info, warn, error};
<<<<<<< HEAD
use sc_network::{FinalityProofProvider, OnDemand, NetworkService, NetworkStateInfo};
use sc_network::config::BoxFinalityProofRequestBuilder;
=======
use sc_network::config::{FinalityProofProvider, OnDemand, BoxFinalityProofRequestBuilder};
use sc_network::{NetworkService, NetworkStateInfo, specialization::NetworkSpecialization};
>>>>>>> 0fb8e84c
use parking_lot::{Mutex, RwLock};
use sp_runtime::generic::BlockId;
use sp_runtime::traits::{
	Block as BlockT, NumberFor, SaturatedConversion, HasherFor, UniqueSaturatedInto,
};
use sp_api::ProvideRuntimeApi;
use sc_executor::{NativeExecutor, NativeExecutionDispatch};
use std::{
	borrow::Cow,
	io::{Read, Write, Seek},
	marker::PhantomData, sync::Arc, pin::Pin
};
use wasm_timer::SystemTime;
use sysinfo::{get_current_pid, ProcessExt, System, SystemExt};
use sc_telemetry::{telemetry, SUBSTRATE_INFO};
use sp_transaction_pool::{MaintainedTransactionPool, ChainEvent};
use sp_blockchain;
use prometheus_exporter::{register, Gauge, U64, F64, Registry, PrometheusError, Opts, GaugeVec};

struct ServiceMetrics {
	block_height_number: GaugeVec<U64>,
	peers_count: Gauge<U64>,
	ready_transactions_number: Gauge<U64>,
	memory_usage_bytes: Gauge<U64>,
	cpu_usage_percentage: Gauge<F64>,
	network_per_sec_bytes: GaugeVec<U64>,
}

impl ServiceMetrics {
	fn register(registry: &Registry) -> Result<Self, PrometheusError> {
		Ok(Self {
			block_height_number: register(GaugeVec::new(
				Opts::new("block_height_number", "Height of the chain"),
				&["status"]
			)?, registry)?,
			peers_count: register(Gauge::new(
				"peers_count", "Number of network gossip peers",
			)?, registry)?,
			ready_transactions_number: register(Gauge::new(
				"ready_transactions_number", "Number of transactions in the ready queue",
			)?, registry)?,
			memory_usage_bytes: register(Gauge::new(
				"memory_usage_bytes", "Node memory usage",
			)?, registry)?,
			cpu_usage_percentage: register(Gauge::new(
				"cpu_usage_percentage", "Node CPU usage",
			)?, registry)?,
			network_per_sec_bytes: register(GaugeVec::new(
				Opts::new("network_per_sec_bytes", "Networking bytes per second"),
				&["direction"]
			)?, registry)?,
		})
	}
}

pub type BackgroundTask = Pin<Box<dyn Future<Output=()> + Send>>;

/// Aggregator for the components required to build a service.
///
/// # Usage
///
/// Call [`ServiceBuilder::new_full`] or [`ServiceBuilder::new_light`], then call the various
/// `with_` methods to add the required components that you built yourself:
///
/// - [`with_select_chain`](ServiceBuilder::with_select_chain)
/// - [`with_import_queue`](ServiceBuilder::with_import_queue)
/// - [`with_finality_proof_provider`](ServiceBuilder::with_finality_proof_provider)
/// - [`with_transaction_pool`](ServiceBuilder::with_transaction_pool)
///
/// After this is done, call [`build`](ServiceBuilder::build) to construct the service.
///
/// The order in which the `with_*` methods are called doesn't matter, as the correct binding of
/// generics is done when you call `build`.
///
pub struct ServiceBuilder<TBl, TRtApi, TGen, TCSExt, TCl, TFchr, TSc, TImpQu, TFprb, TFpp,
	TExPool, TRpc, Backend>
{
	config: Configuration<TGen, TCSExt>,
	pub (crate) client: Arc<TCl>,
	backend: Arc<Backend>,
	keystore: Arc<RwLock<Keystore>>,
	fetcher: Option<TFchr>,
	select_chain: Option<TSc>,
	pub (crate) import_queue: TImpQu,
	finality_proof_request_builder: Option<TFprb>,
	finality_proof_provider: Option<TFpp>,
	transaction_pool: Arc<TExPool>,
	rpc_extensions: TRpc,
	remote_backend: Option<Arc<dyn RemoteBlockchain<TBl>>>,
	marker: PhantomData<(TBl, TRtApi)>,
	background_tasks: Vec<(&'static str, BackgroundTask)>,
	prometheus_registry: Option<Registry>
}

/// Full client type.
pub type TFullClient<TBl, TRtApi, TExecDisp> = Client<
	TFullBackend<TBl>,
	TFullCallExecutor<TBl, TExecDisp>,
	TBl,
	TRtApi,
>;

/// Full client backend type.
pub type TFullBackend<TBl> = sc_client_db::Backend<TBl>;

/// Full client call executor type.
pub type TFullCallExecutor<TBl, TExecDisp> = sc_client::LocalCallExecutor<
	sc_client_db::Backend<TBl>,
	NativeExecutor<TExecDisp>,
>;

/// Light client type.
pub type TLightClient<TBl, TRtApi, TExecDisp> = Client<
	TLightBackend<TBl>,
	TLightCallExecutor<TBl, TExecDisp>,
	TBl,
	TRtApi,
>;

/// Light client backend type.
pub type TLightBackend<TBl> = sc_client::light::backend::Backend<
	sc_client_db::light::LightStorage<TBl>,
	HasherFor<TBl>,
>;

/// Light call executor type.
pub type TLightCallExecutor<TBl, TExecDisp> = sc_client::light::call_executor::GenesisCallExecutor<
	sc_client::light::backend::Backend<
		sc_client_db::light::LightStorage<TBl>,
		HasherFor<TBl>
	>,
	sc_client::LocalCallExecutor<
		sc_client::light::backend::Backend<
			sc_client_db::light::LightStorage<TBl>,
			HasherFor<TBl>
		>,
		NativeExecutor<TExecDisp>
	>,
>;

type TFullParts<TBl, TRtApi, TExecDisp> = (
	TFullClient<TBl, TRtApi, TExecDisp>,
	Arc<TFullBackend<TBl>>,
	Arc<RwLock<sc_keystore::Store>>,
);

/// Creates a new full client for the given config.
pub fn new_full_client<TBl, TRtApi, TExecDisp, TGen, TCSExt>(
	config: &Configuration<TGen, TCSExt>,
) -> Result<TFullClient<TBl, TRtApi, TExecDisp>, Error> where
	TBl: BlockT,
	TExecDisp: NativeExecutionDispatch + 'static,
	TGen: sp_runtime::BuildStorage + serde::Serialize + for<'de> serde::Deserialize<'de>,
	TCSExt: Extension,
{
	new_full_parts(config).map(|parts| parts.0)
}

fn new_full_parts<TBl, TRtApi, TExecDisp, TGen, TCSExt>(
	config: &Configuration<TGen, TCSExt>,
) -> Result<TFullParts<TBl, TRtApi, TExecDisp>,	Error> where
	TBl: BlockT,
	TExecDisp: NativeExecutionDispatch + 'static,
	TGen: sp_runtime::BuildStorage + serde::Serialize + for<'de> serde::Deserialize<'de>,
	TCSExt: Extension,
{
	let keystore = match &config.keystore {
		KeystoreConfig::Path { path, password } => Keystore::open(
			path.clone(),
			password.clone()
		)?,
		KeystoreConfig::InMemory => Keystore::new_in_memory(),
		KeystoreConfig::None => return Err("No keystore config provided!".into()),
	};

	let executor = NativeExecutor::<TExecDisp>::new(
		config.wasm_method,
		config.default_heap_pages,
	);

	let chain_spec = config.expect_chain_spec();
	let fork_blocks = chain_spec
		.extensions()
		.get::<sc_client::ForkBlocks<TBl>>()
		.cloned()
		.unwrap_or_default();

	let bad_blocks = chain_spec
		.extensions()
		.get::<sc_client::BadBlocks<TBl>>()
		.cloned()
		.unwrap_or_default();

	let (client, backend) = {
		let db_config = sc_client_db::DatabaseSettings {
			state_cache_size: config.state_cache_size,
			state_cache_child_ratio:
			config.state_cache_child_ratio.map(|v| (v, 100)),
			pruning: config.pruning.clone(),
			source: match config.expect_database() {
				DatabaseConfig::Path { path, cache_size } =>
					sc_client_db::DatabaseSettingsSrc::Path {
						path: path.clone(),
						cache_size: cache_size.clone().map(|u| u as usize),
					},
				DatabaseConfig::Custom(db) =>
					sc_client_db::DatabaseSettingsSrc::Custom(db.clone()),
			},
		};

		let extensions = sc_client_api::execution_extensions::ExecutionExtensions::new(
			config.execution_strategies.clone(),
			Some(keystore.clone()),
		);

		sc_client_db::new_client(
			db_config,
			executor,
			config.expect_chain_spec(),
			fork_blocks,
			bad_blocks,
			extensions,
		)?
	};

	Ok((client, backend, keystore))
}

impl<TGen, TCSExt> ServiceBuilder<(), (), TGen, TCSExt, (), (), (), (), (), (), (), (), ()>
where TGen: RuntimeGenesis, TCSExt: Extension {
	/// Start the service builder with a configuration.
	pub fn new_full<TBl: BlockT, TRtApi, TExecDisp: NativeExecutionDispatch + 'static>(
		config: Configuration<TGen, TCSExt>
	) -> Result<ServiceBuilder<
		TBl,
		TRtApi,
		TGen,
		TCSExt,
		TFullClient<TBl, TRtApi, TExecDisp>,
		Arc<OnDemand<TBl>>,
		(),
		(),
		BoxFinalityProofRequestBuilder<TBl>,
		Arc<dyn FinalityProofProvider<TBl>>,
		(),
		(),
		TFullBackend<TBl>,
	>, Error> {
		let (client, backend, keystore) = new_full_parts(&config)?;

		let client = Arc::new(client);

		Ok(ServiceBuilder {
			config,
			client,
			backend,
			keystore,
			fetcher: None,
			select_chain: None,
			import_queue: (),
			finality_proof_request_builder: None,
			finality_proof_provider: None,
			transaction_pool: Arc::new(()),
			rpc_extensions: Default::default(),
			remote_backend: None,
			background_tasks: Default::default(),
			marker: PhantomData,
			prometheus_registry: None,
		})
	}

	/// Start the service builder with a configuration.
	pub fn new_light<TBl: BlockT, TRtApi, TExecDisp: NativeExecutionDispatch + 'static>(
		config: Configuration<TGen, TCSExt>
	) -> Result<ServiceBuilder<
		TBl,
		TRtApi,
		TGen,
		TCSExt,
		TLightClient<TBl, TRtApi, TExecDisp>,
		Arc<OnDemand<TBl>>,
		(),
		(),
		BoxFinalityProofRequestBuilder<TBl>,
		Arc<dyn FinalityProofProvider<TBl>>,
		(),
		(),
		TLightBackend<TBl>,
	>, Error> {
		let keystore = match &config.keystore {
			KeystoreConfig::Path { path, password } => Keystore::open(
				path.clone(),
				password.clone()
			)?,
			KeystoreConfig::InMemory => Keystore::new_in_memory(),
			KeystoreConfig::None => return Err("No keystore config provided!".into()),
		};

		let executor = NativeExecutor::<TExecDisp>::new(
			config.wasm_method,
			config.default_heap_pages,
		);

		let db_storage = {
			let db_settings = sc_client_db::DatabaseSettings {
				state_cache_size: config.state_cache_size,
				state_cache_child_ratio:
					config.state_cache_child_ratio.map(|v| (v, 100)),
				pruning: config.pruning.clone(),
				source: match config.expect_database() {
					DatabaseConfig::Path { path, cache_size } =>
						sc_client_db::DatabaseSettingsSrc::Path {
							path: path.clone(),
							cache_size: cache_size.clone().map(|u| u as usize),
						},
					DatabaseConfig::Custom(db) =>
						sc_client_db::DatabaseSettingsSrc::Custom(db.clone()),
				},
			};
			sc_client_db::light::LightStorage::new(db_settings)?
		};
		let light_blockchain = sc_client::light::new_light_blockchain(db_storage);
		let fetch_checker = Arc::new(
			sc_client::light::new_fetch_checker::<_, TBl, _>(
				light_blockchain.clone(),
				executor.clone(),
			),
		);
		let fetcher = Arc::new(sc_network::config::OnDemand::new(fetch_checker));
		let backend = sc_client::light::new_light_backend(light_blockchain);
		let remote_blockchain = backend.remote_blockchain();
		let client = Arc::new(sc_client::light::new_light(
			backend.clone(),
			config.expect_chain_spec(),
			executor,
		)?);

		Ok(ServiceBuilder {
			config,
			client,
			backend,
			keystore,
			fetcher: Some(fetcher.clone()),
			select_chain: None,
			import_queue: (),
			finality_proof_request_builder: None,
			finality_proof_provider: None,
			transaction_pool: Arc::new(()),
			rpc_extensions: Default::default(),
			remote_backend: Some(remote_blockchain),
			background_tasks: Default::default(),
			marker: PhantomData,
			prometheus_registry: None,
		})
	}
}

impl<TBl, TRtApi, TGen, TCSExt, TCl, TFchr, TSc, TImpQu, TFprb, TFpp, TExPool, TRpc, Backend>
	ServiceBuilder<TBl, TRtApi, TGen, TCSExt, TCl, TFchr, TSc, TImpQu, TFprb, TFpp,
	 	TExPool, TRpc, Backend> {

	/// Returns a reference to the client that was stored in this builder.
	pub fn client(&self) -> &Arc<TCl> {
		&self.client
	}

	/// Returns a reference to the backend that was used in this builder.
	pub fn backend(&self) -> &Arc<Backend> {
		&self.backend
	}

	/// Returns a reference to the select-chain that was stored in this builder.
	pub fn select_chain(&self) -> Option<&TSc> {
		self.select_chain.as_ref()
	}

	/// Returns a reference to the keystore
	pub fn keystore(&self) -> Arc<RwLock<Keystore>> {
		self.keystore.clone()
	}

	/// Returns a reference to the transaction pool stored in this builder
	pub fn pool(&self) -> Arc<TExPool> {
		self.transaction_pool.clone()
	}

	/// Returns a reference to the fetcher, only available if builder
	/// was created with `new_light`.
	pub fn fetcher(&self) -> Option<TFchr>
		where TFchr: Clone
	{
		self.fetcher.clone()
	}

	/// Returns a reference to the remote_backend, only available if builder
	/// was created with `new_light`.
	pub fn remote_backend(&self) -> Option<Arc<dyn RemoteBlockchain<TBl>>> {
		self.remote_backend.clone()
	}

	/// Defines which head-of-chain strategy to use.
	pub fn with_opt_select_chain<USc>(
		self,
		select_chain_builder: impl FnOnce(
			&Configuration<TGen, TCSExt>, &Arc<Backend>
		) -> Result<Option<USc>, Error>
	) -> Result<ServiceBuilder<TBl, TRtApi, TGen, TCSExt, TCl, TFchr, USc, TImpQu, TFprb, TFpp,
		TExPool, TRpc, Backend>, Error> {
		let select_chain = select_chain_builder(&self.config, &self.backend)?;

		Ok(ServiceBuilder {
			config: self.config,
			client: self.client,
			backend: self.backend,
			keystore: self.keystore,
			fetcher: self.fetcher,
			select_chain,
			import_queue: self.import_queue,
			finality_proof_request_builder: self.finality_proof_request_builder,
			finality_proof_provider: self.finality_proof_provider,
			transaction_pool: self.transaction_pool,
			rpc_extensions: self.rpc_extensions,
			remote_backend: self.remote_backend,
			background_tasks: self.background_tasks,
			marker: self.marker,
			prometheus_registry: self.prometheus_registry,
		})
	}

	/// Defines which head-of-chain strategy to use.
	pub fn with_select_chain<USc>(
		self,
		builder: impl FnOnce(&Configuration<TGen, TCSExt>, &Arc<Backend>) -> Result<USc, Error>
	) -> Result<ServiceBuilder<TBl, TRtApi, TGen, TCSExt, TCl, TFchr, USc, TImpQu, TFprb, TFpp,
		TExPool, TRpc, Backend>, Error> {
		self.with_opt_select_chain(|cfg, b| builder(cfg, b).map(Option::Some))
	}

	/// Defines which import queue to use.
	pub fn with_import_queue<UImpQu>(
		self,
		builder: impl FnOnce(&Configuration<TGen, TCSExt>, Arc<TCl>, Option<TSc>, Arc<TExPool>)
			-> Result<UImpQu, Error>
	) -> Result<ServiceBuilder<TBl, TRtApi, TGen, TCSExt, TCl, TFchr, TSc, UImpQu, TFprb, TFpp,
			TExPool, TRpc, Backend>, Error>
	where TSc: Clone {
		let import_queue = builder(
			&self.config,
			self.client.clone(),
			self.select_chain.clone(),
			self.transaction_pool.clone()
		)?;

		Ok(ServiceBuilder {
			config: self.config,
			client: self.client,
			backend: self.backend,
			keystore: self.keystore,
			fetcher: self.fetcher,
			select_chain: self.select_chain,
			import_queue,
			finality_proof_request_builder: self.finality_proof_request_builder,
			finality_proof_provider: self.finality_proof_provider,
<<<<<<< HEAD
=======
			network_protocol: self.network_protocol,
			transaction_pool: self.transaction_pool,
			rpc_extensions: self.rpc_extensions,
			remote_backend: self.remote_backend,
			background_tasks: self.background_tasks,
			marker: self.marker,
			prometheus_registry: self.prometheus_registry,
		})
	}

	/// Defines which network specialization protocol to use.
	pub fn with_network_protocol<UNetP>(
		self,
		network_protocol_builder: impl FnOnce(&Configuration<TGen, TCSExt>) -> Result<UNetP, Error>
	) -> Result<ServiceBuilder<TBl, TRtApi, TGen, TCSExt, TCl, TFchr, TSc, TImpQu, TFprb, TFpp,
		UNetP, TExPool, TRpc, Backend>, Error> {
		let network_protocol = network_protocol_builder(&self.config)?;

		Ok(ServiceBuilder {
			config: self.config,
			client: self.client,
			backend: self.backend,
			keystore: self.keystore,
			fetcher: self.fetcher,
			select_chain: self.select_chain,
			import_queue: self.import_queue,
			finality_proof_request_builder: self.finality_proof_request_builder,
			finality_proof_provider: self.finality_proof_provider,
			network_protocol,
>>>>>>> 0fb8e84c
			transaction_pool: self.transaction_pool,
			rpc_extensions: self.rpc_extensions,
			remote_backend: self.remote_backend,
			background_tasks: self.background_tasks,
			marker: self.marker,
			prometheus_registry: self.prometheus_registry,
		})
	}

	/// Defines which strategy to use for providing finality proofs.
	pub fn with_opt_finality_proof_provider(
		self,
		builder: impl FnOnce(Arc<TCl>, Arc<Backend>) -> Result<Option<Arc<dyn FinalityProofProvider<TBl>>>, Error>
	) -> Result<ServiceBuilder<
		TBl,
		TRtApi,
		TGen,
		TCSExt,
		TCl,
		TFchr,
		TSc,
		TImpQu,
		TFprb,
		Arc<dyn FinalityProofProvider<TBl>>,
		TExPool,
		TRpc,
		Backend,
	>, Error> {
		let finality_proof_provider = builder(self.client.clone(), self.backend.clone())?;

		Ok(ServiceBuilder {
			config: self.config,
			client: self.client,
			backend: self.backend,
			keystore: self.keystore,
			fetcher: self.fetcher,
			select_chain: self.select_chain,
			import_queue: self.import_queue,
			finality_proof_request_builder: self.finality_proof_request_builder,
			finality_proof_provider,
			transaction_pool: self.transaction_pool,
			rpc_extensions: self.rpc_extensions,
			remote_backend: self.remote_backend,
			background_tasks: self.background_tasks,
			marker: self.marker,
			prometheus_registry: self.prometheus_registry,
		})
	}

	/// Defines which strategy to use for providing finality proofs.
	pub fn with_finality_proof_provider(
		self,
		build: impl FnOnce(Arc<TCl>, Arc<Backend>) -> Result<Arc<dyn FinalityProofProvider<TBl>>, Error>
	) -> Result<ServiceBuilder<
		TBl,
		TRtApi,
		TGen,
		TCSExt,
		TCl,
		TFchr,
		TSc,
		TImpQu,
		TFprb,
		Arc<dyn FinalityProofProvider<TBl>>,
		TExPool,
		TRpc,
		Backend,
	>, Error> {
		self.with_opt_finality_proof_provider(|client, backend| build(client, backend).map(Option::Some))
	}

	/// Defines which import queue to use.
	pub fn with_import_queue_and_opt_fprb<UImpQu, UFprb>(
		self,
		builder: impl FnOnce(
			&Configuration<TGen, TCSExt>,
			Arc<TCl>,
			Arc<Backend>,
			Option<TFchr>,
			Option<TSc>,
			Arc<TExPool>,
		) -> Result<(UImpQu, Option<UFprb>), Error>
	) -> Result<ServiceBuilder<TBl, TRtApi, TGen, TCSExt, TCl, TFchr, TSc, UImpQu, UFprb, TFpp,
		TExPool, TRpc, Backend>, Error>
	where TSc: Clone, TFchr: Clone {
		let (import_queue, fprb) = builder(
			&self.config,
			self.client.clone(),
			self.backend.clone(),
			self.fetcher.clone(),
			self.select_chain.clone(),
			self.transaction_pool.clone()
		)?;

		Ok(ServiceBuilder {
			config: self.config,
			client: self.client,
			backend: self.backend,
			keystore: self.keystore,
			fetcher: self.fetcher,
			select_chain: self.select_chain,
			import_queue,
			finality_proof_request_builder: fprb,
			finality_proof_provider: self.finality_proof_provider,
			transaction_pool: self.transaction_pool,
			rpc_extensions: self.rpc_extensions,
			remote_backend: self.remote_backend,
			background_tasks: self.background_tasks,
			marker: self.marker,
			prometheus_registry: self.prometheus_registry,
		})
	}

	/// Defines which import queue to use.
	pub fn with_import_queue_and_fprb<UImpQu, UFprb>(
		self,
		builder: impl FnOnce(
			&Configuration<TGen, TCSExt>,
			Arc<TCl>,
			Arc<Backend>,
			Option<TFchr>,
			Option<TSc>,
			Arc<TExPool>,
		) -> Result<(UImpQu, UFprb), Error>
	) -> Result<ServiceBuilder<TBl, TRtApi, TGen, TCSExt, TCl, TFchr, TSc, UImpQu, UFprb, TFpp,
			TExPool, TRpc, Backend>, Error>
	where TSc: Clone, TFchr: Clone {
		self.with_import_queue_and_opt_fprb(|cfg, cl, b, f, sc, tx|
			builder(cfg, cl, b, f, sc, tx)
				.map(|(q, f)| (q, Some(f)))
		)
	}

	/// Defines which transaction pool to use.
	pub fn with_transaction_pool<UExPool>(
		mut self,
		transaction_pool_builder: impl FnOnce(
			sc_transaction_pool::txpool::Options,
			Arc<TCl>,
			Option<TFchr>,
		) -> Result<(UExPool, Option<BackgroundTask>), Error>
	) -> Result<ServiceBuilder<TBl, TRtApi, TGen, TCSExt, TCl, TFchr, TSc, TImpQu, TFprb, TFpp,
		UExPool, TRpc, Backend>, Error>
	where TSc: Clone, TFchr: Clone {
		let (transaction_pool, background_task) = transaction_pool_builder(
			self.config.transaction_pool.clone(),
			self.client.clone(),
			self.fetcher.clone(),
		)?;

		if let Some(background_task) = background_task{
			self.background_tasks.push(("txpool-background", background_task));
		}

		Ok(ServiceBuilder {
			config: self.config,
			client: self.client,
			backend: self.backend,
			keystore: self.keystore,
			fetcher: self.fetcher,
			select_chain: self.select_chain,
			import_queue: self.import_queue,
			finality_proof_request_builder: self.finality_proof_request_builder,
			finality_proof_provider: self.finality_proof_provider,
			transaction_pool: Arc::new(transaction_pool),
			rpc_extensions: self.rpc_extensions,
			remote_backend: self.remote_backend,
			background_tasks: self.background_tasks,
			marker: self.marker,
			prometheus_registry: self.prometheus_registry,
		})
	}

	/// Defines the RPC extensions to use.
	pub fn with_rpc_extensions<URpc>(
		self,
		rpc_ext_builder: impl FnOnce(&Self) -> Result<URpc, Error>,
	) -> Result<ServiceBuilder<TBl, TRtApi, TGen, TCSExt, TCl, TFchr, TSc, TImpQu, TFprb, TFpp,
		TExPool, URpc, Backend>, Error>
	where TSc: Clone, TFchr: Clone {
		let rpc_extensions = rpc_ext_builder(&self)?;

		Ok(ServiceBuilder {
			config: self.config,
			client: self.client,
			backend: self.backend,
			keystore: self.keystore,
			fetcher: self.fetcher,
			select_chain: self.select_chain,
			import_queue: self.import_queue,
			finality_proof_request_builder: self.finality_proof_request_builder,
			finality_proof_provider: self.finality_proof_provider,
			transaction_pool: self.transaction_pool,
			rpc_extensions,
			remote_backend: self.remote_backend,
			background_tasks: self.background_tasks,
			marker: self.marker,
			prometheus_registry: self.prometheus_registry,
		})
	}

	/// Use an existing prometheus `Registry` to record metrics into.
	pub fn with_prometheus_registry(self, registry: Registry) -> Self {
		Self {
			config: self.config,
			client: self.client,
			backend: self.backend,
			keystore: self.keystore,
			fetcher: self.fetcher,
			select_chain: self.select_chain,
			import_queue: self.import_queue,
			finality_proof_request_builder: self.finality_proof_request_builder,
			finality_proof_provider: self.finality_proof_provider,
			network_protocol: self.network_protocol,
			transaction_pool: self.transaction_pool,
			rpc_extensions: self.rpc_extensions,
			remote_backend: self.remote_backend,
			background_tasks: self.background_tasks,
			marker: self.marker,
			prometheus_registry: Some(registry),
		}
	}
}

/// Implemented on `ServiceBuilder`. Allows running block commands, such as import/export/validate
/// components to the builder.
pub trait ServiceBuilderCommand {
	/// Block type this API operates on.
	type Block: BlockT;
	/// Native execution dispatch required by some commands.
	type NativeDispatch: NativeExecutionDispatch + 'static;
	/// Starts the process of importing blocks.
	fn import_blocks(
		self,
		input: impl Read + Seek + Send + 'static,
		force: bool,
	) -> Pin<Box<dyn Future<Output = Result<(), Error>> + Send>>;

	/// Performs the blocks export.
	fn export_blocks(
		self,
		output: impl Write + 'static,
		from: NumberFor<Self::Block>,
		to: Option<NumberFor<Self::Block>>,
		json: bool
	) -> Pin<Box<dyn Future<Output = Result<(), Error>>>>;

	/// Performs a revert of `blocks` blocks.
	fn revert_chain(
		&self,
		blocks: NumberFor<Self::Block>
	) -> Result<(), Error>;

	/// Re-validate known block.
	fn check_block(
		self,
		block: BlockId<Self::Block>
	) -> Pin<Box<dyn Future<Output = Result<(), Error>> + Send>>;
}

impl<TBl, TRtApi, TGen, TCSExt, TBackend, TExec, TSc, TImpQu, TExPool, TRpc>
ServiceBuilder<
	TBl,
	TRtApi,
	TGen,
	TCSExt,
	Client<TBackend, TExec, TBl, TRtApi>,
	Arc<OnDemand<TBl>>,
	TSc,
	TImpQu,
	BoxFinalityProofRequestBuilder<TBl>,
	Arc<dyn FinalityProofProvider<TBl>>,
	TExPool,
	TRpc,
	TBackend,
> where
	Client<TBackend, TExec, TBl, TRtApi>: ProvideRuntimeApi<TBl>,
	<Client<TBackend, TExec, TBl, TRtApi> as ProvideRuntimeApi<TBl>>::Api:
		sp_api::Metadata<TBl> +
		sc_offchain::OffchainWorkerApi<TBl> +
		sp_transaction_pool::runtime_api::TaggedTransactionQueue<TBl> +
		sp_session::SessionKeys<TBl> +
		sp_api::ApiErrorExt<Error = sp_blockchain::Error> +
		sp_api::ApiExt<TBl, StateBackend = TBackend::State>,
	TBl: BlockT,
	TRtApi: 'static + Send + Sync,
	TGen: RuntimeGenesis,
	TCSExt: Extension,
	TBackend: 'static + sc_client_api::backend::Backend<TBl> + Send,
	TExec: 'static + sc_client::CallExecutor<TBl> + Send + Sync + Clone,
	TSc: Clone,
	TImpQu: 'static + ImportQueue<TBl>,
	TExPool: MaintainedTransactionPool<Block=TBl, Hash = <TBl as BlockT>::Hash> + MallocSizeOfWasm + 'static,
	TRpc: sc_rpc::RpcExtension<sc_rpc::Metadata> + Clone,
{

	/// Set an ExecutionExtensionsFactory
	pub fn with_execution_extensions_factory(self, execution_extensions_factory: Box<dyn ExtensionsFactory>) -> Result<Self, Error> {
		self.client.execution_extensions().set_extensions_factory(execution_extensions_factory);
		Ok(self)
	}

	/// Builds the service.
	pub fn build(self) -> Result<Service<
		TBl,
		Client<TBackend, TExec, TBl, TRtApi>,
		TSc,
		NetworkStatus<TBl>,
		NetworkService<TBl, <TBl as BlockT>::Hash>,
		TExPool,
		sc_offchain::OffchainWorkers<
			Client<TBackend, TExec, TBl, TRtApi>,
			TBackend::OffchainStorage,
			TBl
		>,
	>, Error> {
		let ServiceBuilder {
			marker: _,
			mut config,
			client,
			fetcher: on_demand,
			backend,
			keystore,
			select_chain,
			import_queue,
			finality_proof_request_builder,
			finality_proof_provider,
			transaction_pool,
			rpc_extensions,
			remote_backend,
			background_tasks,
			prometheus_registry,
		} = self;

		sp_session::generate_initial_session_keys(
			client.clone(),
			&BlockId::Hash(client.chain_info().best_hash),
			config.dev_key_seed.clone().map(|s| vec![s]).unwrap_or_default(),
		)?;

		let (signal, exit) = exit_future::signal();

		// List of asynchronous tasks to spawn. We collect them, then spawn them all at once.
		let (to_spawn_tx, to_spawn_rx) =
			mpsc::unbounded::<(Pin<Box<dyn Future<Output = ()> + Send>>, Cow<'static, str>)>();

		// A side-channel for essential tasks to communicate shutdown.
		let (essential_failed_tx, essential_failed_rx) = mpsc::unbounded();

		let import_queue = Box::new(import_queue);
		let chain_info = client.chain_info();
		let chain_spec = config.expect_chain_spec();

		let version = config.full_version();
		info!("Highest known block at #{}", chain_info.best_number);
		telemetry!(
			SUBSTRATE_INFO;
			"node.start";
			"height" => chain_info.best_number.saturated_into::<u64>(),
			"best" => ?chain_info.best_hash
		);

		// make transaction pool available for off-chain runtime calls.
		client.execution_extensions()
			.register_transaction_pool(Arc::downgrade(&transaction_pool) as _);

		let transaction_pool_adapter = Arc::new(TransactionPoolAdapter {
			imports_external_transactions: !config.roles.is_light(),
			pool: transaction_pool.clone(),
			client: client.clone(),
			executor: SpawnTaskHandle { sender: to_spawn_tx.clone(), on_exit: exit.clone() },
		});

		let protocol_id = {
			let protocol_id_full = match chain_spec.protocol_id() {
				Some(pid) => pid,
				None => {
					warn!("Using default protocol ID {:?} because none is configured in the \
						chain specs", DEFAULT_PROTOCOL_ID
					);
					DEFAULT_PROTOCOL_ID
				}
			}.as_bytes();
			sc_network::config::ProtocolId::from(protocol_id_full)
		};

		let block_announce_validator =
			Box::new(sp_consensus::block_validation::DefaultBlockAnnounceValidator::new(client.clone()));

		let network_params = sc_network::config::Params {
			roles: config.roles,
			executor: {
				let to_spawn_tx = to_spawn_tx.clone();
				Some(Box::new(move |fut| {
					if let Err(e) = to_spawn_tx.unbounded_send((fut, From::from("libp2p-node"))) {
						error!("Failed to spawn libp2p background task: {:?}", e);
					}
				}))
			},
			network_config: config.network.clone(),
			chain: client.clone(),
			finality_proof_provider,
			finality_proof_request_builder,
			on_demand: on_demand.clone(),
			transaction_pool: transaction_pool_adapter.clone() as _,
			import_queue,
			protocol_id,
			block_announce_validator,
		};

		let has_bootnodes = !network_params.network_config.boot_nodes.is_empty();
		let network_mut = sc_network::NetworkWorker::new(network_params)?;
		let network = network_mut.service().clone();
		let network_status_sinks = Arc::new(Mutex::new(status_sinks::StatusSinks::new()));

		let offchain_storage = backend.offchain_storage();
		let offchain_workers = match (config.offchain_worker, offchain_storage.clone()) {
			(true, Some(db)) => {
				Some(Arc::new(sc_offchain::OffchainWorkers::new(client.clone(), db)))
			},
			(true, None) => {
				warn!("Offchain workers disabled, due to lack of offchain storage support in backend.");
				None
			},
			_ => None,
		};

		// Spawn background tasks which were stacked during the
		// service building.
		for (title, background_task) in background_tasks {
			let _ = to_spawn_tx.unbounded_send((
				background_task,
				title.into(),
			));
		}

		{
			// block notifications
			let txpool = Arc::downgrade(&transaction_pool);
			let offchain = offchain_workers.as_ref().map(Arc::downgrade);
			let to_spawn_tx_ = to_spawn_tx.clone();
			let network_state_info: Arc<dyn NetworkStateInfo + Send + Sync> = network.clone();
			let is_validator = config.roles.is_authority();

			let (import_stream, finality_stream) = (
				client.import_notification_stream().map(|n| ChainEvent::NewBlock {
					id: BlockId::Hash(n.hash),
					header: n.header,
					retracted: n.retracted,
					is_new_best: n.is_new_best,
				}),
				client.finality_notification_stream().map(|n| ChainEvent::Finalized {
					hash: n.hash
				})
			);
			let events = futures::stream::select(import_stream, finality_stream)
				.for_each(move |event| {
					// offchain worker is only interested in block import events
					if let ChainEvent::NewBlock { ref header, is_new_best, .. } = event {
						let offchain = offchain.as_ref().and_then(|o| o.upgrade());
						match offchain {
							Some(offchain) if is_new_best => {
								let future = offchain.on_block_imported(
									&header,
									network_state_info.clone(),
									is_validator,
								);
								let _ = to_spawn_tx_.unbounded_send((
									Box::pin(future),
									From::from("offchain-on-block"),
								));
							},
							Some(_) => log::debug!(
									target: "sc_offchain",
									"Skipping offchain workers for non-canon block: {:?}",
									header,
								),
							_ => {},
						}
					};

					let txpool = txpool.upgrade();
					if let Some(txpool) = txpool.as_ref() {
						let future = txpool.maintain(event);
						let _ = to_spawn_tx_.unbounded_send((
							Box::pin(future),
							From::from("txpool-maintain")
						));
					}

					ready(())
				});

			let _ = to_spawn_tx.unbounded_send((
				Box::pin(select(events, exit.clone()).map(drop)),
				From::from("txpool-and-offchain-notif"),
			));
		}

		{
			// extrinsic notifications
			let network = Arc::downgrade(&network);
			let transaction_pool_ = transaction_pool.clone();
			let events = transaction_pool.import_notification_stream()
				.for_each(move |hash| {
					if let Some(network) = network.upgrade() {
						network.propagate_extrinsic(hash);
					}
					let status = transaction_pool_.status();
					telemetry!(SUBSTRATE_INFO; "txpool.import";
						"ready" => status.ready,
						"future" => status.future
					);
					ready(())
				});

			let _ = to_spawn_tx.unbounded_send((
				Box::pin(select(events, exit.clone()).map(drop)),
				From::from("telemetry-on-block"),
			));
		}

		// Prometheus exporter and metrics
		let metrics = if let Some(port) = config.prometheus_port {
			let registry = match prometheus_registry {
				Some(registry) => registry,
				None => Registry::new_custom(Some("substrate".into()), None)?
			};

			let metrics = ServiceMetrics::register(&registry)?;

			let future = select(
				prometheus_exporter::init_prometheus(port, registry).boxed(),
				exit.clone()
			).map(drop);

			let _ = to_spawn_tx.unbounded_send((
				Box::pin(future),
				From::from("prometheus-endpoint")
			));

			Some(metrics)
		} else {
			None
		};

		// Periodically notify the telemetry.
		let transaction_pool_ = transaction_pool.clone();
		let client_ = client.clone();
		let mut sys = System::new();
		let self_pid = get_current_pid().ok();
		let (state_tx, state_rx) = mpsc::unbounded::<(NetworkStatus<_>, NetworkState)>();
		network_status_sinks.lock().push(std::time::Duration::from_millis(5000), state_tx);
		let tel_task = state_rx.for_each(move |(net_status, _)| {
			let info = client_.usage_info();
			let best_number = info.chain.best_number.saturated_into::<u64>();
			let best_hash = info.chain.best_hash;
			let num_peers = net_status.num_connected_peers;
			let txpool_status = transaction_pool_.status();
			let finalized_number: u64 = info.chain.finalized_number.saturated_into::<u64>();
			let bandwidth_download = net_status.average_download_per_sec;
			let bandwidth_upload = net_status.average_upload_per_sec;
			let best_seen_block = net_status.best_seen_block
				.map(|num: NumberFor<TBl>| num.unique_saturated_into() as u64);

			// get cpu usage and memory usage of this process
			let (cpu_usage, memory) = if let Some(self_pid) = self_pid {
				if sys.refresh_process(self_pid) {
					let proc = sys.get_process(self_pid)
						.expect("Above refresh_process succeeds, this should be Some(), qed");
					(proc.cpu_usage(), proc.memory())
				} else { (0.0, 0) }
			} else { (0.0, 0) };

			telemetry!(
				SUBSTRATE_INFO;
				"system.interval";
				"peers" => num_peers,
				"height" => best_number,
				"best" => ?best_hash,
				"txcount" => txpool_status.ready,
				"cpu" => cpu_usage,
				"memory" => memory,
				"finalized_height" => finalized_number,
				"finalized_hash" => ?info.chain.finalized_hash,
				"bandwidth_download" => bandwidth_download,
				"bandwidth_upload" => bandwidth_upload,
				"used_state_cache_size" => info.usage.as_ref().map(|usage| usage.memory.state_cache).unwrap_or(0),
				"used_db_cache_size" => info.usage.as_ref().map(|usage| usage.memory.database_cache).unwrap_or(0),
				"disk_read_per_sec" => info.usage.as_ref().map(|usage| usage.io.bytes_read).unwrap_or(0),
				"disk_write_per_sec" => info.usage.as_ref().map(|usage| usage.io.bytes_written).unwrap_or(0),
			);
			if let Some(metrics) = metrics.as_ref() {
				metrics.memory_usage_bytes.set(memory);
				metrics.cpu_usage_percentage.set(f64::from(cpu_usage));
				metrics.ready_transactions_number.set(txpool_status.ready as u64);
				metrics.peers_count.set(num_peers as u64);

				metrics.network_per_sec_bytes.with_label_values(&["download"]).set(net_status.average_download_per_sec);
				metrics.network_per_sec_bytes.with_label_values(&["upload"]).set(net_status.average_upload_per_sec);

				metrics.block_height_number.with_label_values(&["finalized"]).set(finalized_number);
				metrics.block_height_number.with_label_values(&["best"]).set(best_number);

				if let Some(best_seen_block) = best_seen_block {
					metrics.block_height_number.with_label_values(&["sync_target"]).set(best_seen_block);
				}
			}

			ready(())
		});

		let _ = to_spawn_tx.unbounded_send((
			Box::pin(select(tel_task, exit.clone()).map(drop)),
			From::from("telemetry-periodic-send"),
		));

		// Periodically send the network state to the telemetry.
		let (netstat_tx, netstat_rx) = mpsc::unbounded::<(NetworkStatus<_>, NetworkState)>();
		network_status_sinks.lock().push(std::time::Duration::from_secs(30), netstat_tx);
		let tel_task_2 = netstat_rx.for_each(move |(_, network_state)| {
			telemetry!(
				SUBSTRATE_INFO;
				"system.network_state";
				"state" => network_state,
			);
			ready(())
		});
		let _ = to_spawn_tx.unbounded_send((
			Box::pin(select(tel_task_2, exit.clone()).map(drop)),
			From::from("telemetry-periodic-network-state"),
		));

		// RPC
		let (system_rpc_tx, system_rpc_rx) = mpsc::unbounded();
		let gen_handler = || {
			use sc_rpc::{chain, state, author, system, offchain};

			let system_info = sc_rpc::system::SystemInfo {
				chain_name: chain_spec.name().into(),
				impl_name: config.impl_name.into(),
				impl_version: config.impl_version.into(),
				properties: chain_spec.properties().clone(),
			};

			let subscriptions = sc_rpc::Subscriptions::new(Arc::new(SpawnTaskHandle {
				sender: to_spawn_tx.clone(),
				on_exit: exit.clone()
			}));

			let (chain, state) = if let (Some(remote_backend), Some(on_demand)) =
				(remote_backend.as_ref(), on_demand.as_ref()) {
				// Light clients
				let chain = sc_rpc::chain::new_light(
					client.clone(),
					subscriptions.clone(),
					remote_backend.clone(),
					on_demand.clone()
				);
				let state = sc_rpc::state::new_light(
					client.clone(),
					subscriptions.clone(),
					remote_backend.clone(),
					on_demand.clone()
				);
				(chain, state)

			} else {
				// Full nodes
				let chain = sc_rpc::chain::new_full(client.clone(), subscriptions.clone());
				let state = sc_rpc::state::new_full(client.clone(), subscriptions.clone());
				(chain, state)
			};

			let author = sc_rpc::author::Author::new(
				client.clone(),
				transaction_pool.clone(),
				subscriptions,
				keystore.clone(),
			);
			let system = system::System::new(system_info, system_rpc_tx.clone());

			match offchain_storage.clone() {
				Some(storage) => {
					let offchain = sc_rpc::offchain::Offchain::new(storage);
					sc_rpc_server::rpc_handler((
						state::StateApi::to_delegate(state),
						chain::ChainApi::to_delegate(chain),
						offchain::OffchainApi::to_delegate(offchain),
						author::AuthorApi::to_delegate(author),
						system::SystemApi::to_delegate(system),
						rpc_extensions.clone(),
					))
				},
				None => sc_rpc_server::rpc_handler((
					state::StateApi::to_delegate(state),
					chain::ChainApi::to_delegate(chain),
					author::AuthorApi::to_delegate(author),
					system::SystemApi::to_delegate(system),
					rpc_extensions.clone(),
				))
			}
		};
		let rpc_handlers = gen_handler();
		let rpc = start_rpc_servers(&config, gen_handler)?;


		let _ = to_spawn_tx.unbounded_send((
			Box::pin(select(build_network_future(
				config.roles,
				network_mut,
				client.clone(),
				network_status_sinks.clone(),
				system_rpc_rx,
				has_bootnodes,
			), exit.clone()).map(drop)),
			From::from("network-worker"),
		));

		let telemetry_connection_sinks: Arc<Mutex<Vec<futures::channel::mpsc::UnboundedSender<()>>>> = Default::default();

		// Telemetry
		let telemetry = config.telemetry_endpoints.clone().map(|endpoints| {
			let is_authority = config.roles.is_authority();
			let network_id = network.local_peer_id().to_base58();
			let name = config.name.clone();
			let impl_name = config.impl_name.to_owned();
			let version = version.clone();
			let chain_name = config.expect_chain_spec().name().to_owned();
			let telemetry_connection_sinks_ = telemetry_connection_sinks.clone();
			let telemetry = sc_telemetry::init_telemetry(sc_telemetry::TelemetryConfig {
				endpoints,
				wasm_external_transport: config.telemetry_external_transport.take(),
			});
			let startup_time = SystemTime::UNIX_EPOCH.elapsed()
				.map(|dur| dur.as_millis())
				.unwrap_or(0);
			let future = telemetry.clone()
				.for_each(move |event| {
					// Safe-guard in case we add more events in the future.
					let sc_telemetry::TelemetryEvent::Connected = event;

					telemetry!(SUBSTRATE_INFO; "system.connected";
						"name" => name.clone(),
						"implementation" => impl_name.clone(),
						"version" => version.clone(),
						"config" => "",
						"chain" => chain_name.clone(),
						"authority" => is_authority,
						"startup_time" => startup_time,
						"network_id" => network_id.clone()
					);

					telemetry_connection_sinks_.lock().retain(|sink| {
						sink.unbounded_send(()).is_ok()
					});
					ready(())
				});
			let _ = to_spawn_tx.unbounded_send((Box::pin(select(
				future, exit.clone()
			).map(drop)), From::from("telemetry-worker")));
			telemetry
		});

		// Instrumentation
		if let Some(tracing_targets) = config.tracing_targets.as_ref() {
			let subscriber = sc_tracing::ProfilingSubscriber::new(
				config.tracing_receiver, tracing_targets
			);
			match tracing::subscriber::set_global_default(subscriber) {
				Ok(_) => (),
				Err(e) => error!(target: "tracing", "Unable to set global default subscriber {}", e),
			}
		}

		Ok(Service {
			client,
			network,
			network_status_sinks,
			select_chain,
			transaction_pool,
			exit,
			signal: Some(signal),
			essential_failed_tx,
			essential_failed_rx,
			to_spawn_tx,
			to_spawn_rx,
			task_executor: if let Some(exec) = config.task_executor {
				exec
			} else {
				return Err(Error::TaskExecutorRequired);
			},
			rpc_handlers,
			_rpc: rpc,
			_telemetry: telemetry,
			_offchain_workers: offchain_workers,
			_telemetry_on_connect_sinks: telemetry_connection_sinks.clone(),
			keystore,
			marker: PhantomData::<TBl>,
		})
	}
}<|MERGE_RESOLUTION|>--- conflicted
+++ resolved
@@ -34,13 +34,8 @@
 };
 use sc_keystore::{Store as Keystore};
 use log::{info, warn, error};
-<<<<<<< HEAD
-use sc_network::{FinalityProofProvider, OnDemand, NetworkService, NetworkStateInfo};
-use sc_network::config::BoxFinalityProofRequestBuilder;
-=======
 use sc_network::config::{FinalityProofProvider, OnDemand, BoxFinalityProofRequestBuilder};
-use sc_network::{NetworkService, NetworkStateInfo, specialization::NetworkSpecialization};
->>>>>>> 0fb8e84c
+use sc_network::{NetworkService, NetworkStateInfo};
 use parking_lot::{Mutex, RwLock};
 use sp_runtime::generic::BlockId;
 use sp_runtime::traits::{
@@ -504,38 +499,6 @@
 			import_queue,
 			finality_proof_request_builder: self.finality_proof_request_builder,
 			finality_proof_provider: self.finality_proof_provider,
-<<<<<<< HEAD
-=======
-			network_protocol: self.network_protocol,
-			transaction_pool: self.transaction_pool,
-			rpc_extensions: self.rpc_extensions,
-			remote_backend: self.remote_backend,
-			background_tasks: self.background_tasks,
-			marker: self.marker,
-			prometheus_registry: self.prometheus_registry,
-		})
-	}
-
-	/// Defines which network specialization protocol to use.
-	pub fn with_network_protocol<UNetP>(
-		self,
-		network_protocol_builder: impl FnOnce(&Configuration<TGen, TCSExt>) -> Result<UNetP, Error>
-	) -> Result<ServiceBuilder<TBl, TRtApi, TGen, TCSExt, TCl, TFchr, TSc, TImpQu, TFprb, TFpp,
-		UNetP, TExPool, TRpc, Backend>, Error> {
-		let network_protocol = network_protocol_builder(&self.config)?;
-
-		Ok(ServiceBuilder {
-			config: self.config,
-			client: self.client,
-			backend: self.backend,
-			keystore: self.keystore,
-			fetcher: self.fetcher,
-			select_chain: self.select_chain,
-			import_queue: self.import_queue,
-			finality_proof_request_builder: self.finality_proof_request_builder,
-			finality_proof_provider: self.finality_proof_provider,
-			network_protocol,
->>>>>>> 0fb8e84c
 			transaction_pool: self.transaction_pool,
 			rpc_extensions: self.rpc_extensions,
 			remote_backend: self.remote_backend,
@@ -749,7 +712,6 @@
 			import_queue: self.import_queue,
 			finality_proof_request_builder: self.finality_proof_request_builder,
 			finality_proof_provider: self.finality_proof_provider,
-			network_protocol: self.network_protocol,
 			transaction_pool: self.transaction_pool,
 			rpc_extensions: self.rpc_extensions,
 			remote_backend: self.remote_backend,
