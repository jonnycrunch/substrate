--- conflicted
+++ resolved
@@ -314,23 +314,13 @@
 		}
 	}
 
-<<<<<<< HEAD
 	fn peer(&mut self, i: usize) -> &mut Peer<Self::PeerData> {
-		trace!(target: "babe", "Retreiving a peer");
-		&mut self.peers[i]
-	}
-
-	fn peers(&self) -> &Vec<Peer<Self::PeerData>> {
-		trace!(target: "babe", "Retreiving peers");
-=======
-	fn peer(&mut self, i: usize) -> &mut Peer<Self::PeerData, DummySpecialization> {
 		trace!(target: "babe", "Retrieving a peer");
 		&mut self.peers[i]
 	}
 
-	fn peers(&self) -> &Vec<Peer<Self::PeerData, DummySpecialization>> {
+	fn peers(&self) -> &Vec<Peer<Self::PeerData>> {
 		trace!(target: "babe", "Retrieving peers");
->>>>>>> 5a2824d9
 		&self.peers
 	}
 
