--- conflicted
+++ resolved
@@ -329,58 +329,6 @@
 	}
 }
 
-<<<<<<< HEAD
-=======
-/// Context for a network-specific handler.
-pub trait Context<B: BlockT> {
-	/// Adjusts the reputation of the peer. Use this to point out that a peer has been malign or
-	/// irresponsible or appeared lazy.
-	fn report_peer(&mut self, who: PeerId, reputation: sc_peerset::ReputationChange);
-
-	/// Force disconnecting from a peer. Use this when a peer misbehaved.
-	fn disconnect_peer(&mut self, who: PeerId);
-
-	/// Send a chain-specific message to a peer.
-	fn send_chain_specific(&mut self, who: PeerId, message: Vec<u8>);
-}
-
-/// Protocol context.
-struct ProtocolContext<'a, B: 'a + BlockT, H: 'a + ExHashT> {
-	behaviour: &'a mut LegacyProto,
-	context_data: &'a mut ContextData<B, H>,
-	peerset_handle: &'a sc_peerset::PeersetHandle,
-}
-
-impl<'a, B: BlockT + 'a, H: 'a + ExHashT> ProtocolContext<'a, B, H> {
-	fn new(
-		context_data: &'a mut ContextData<B, H>,
-		behaviour: &'a mut LegacyProto,
-		peerset_handle: &'a sc_peerset::PeersetHandle,
-	) -> Self {
-		ProtocolContext { context_data, peerset_handle, behaviour }
-	}
-}
-
-impl<'a, B: BlockT + 'a, H: ExHashT + 'a> Context<B> for ProtocolContext<'a, B, H> {
-	fn report_peer(&mut self, who: PeerId, reputation: sc_peerset::ReputationChange) {
-		self.peerset_handle.report_peer(who, reputation)
-	}
-
-	fn disconnect_peer(&mut self, who: PeerId) {
-		self.behaviour.disconnect_peer(&who)
-	}
-
-	fn send_chain_specific(&mut self, who: PeerId, message: Vec<u8>) {
-		send_message::<B> (
-			self.behaviour,
-			&mut self.context_data.stats,
-			&who,
-			GenericMessage::ChainSpecific(message)
-		)
-	}
-}
-
->>>>>>> 5a2824d9
 /// Data necessary to create a context.
 struct ContextData<B: BlockT, H: ExHashT> {
 	// All connected peers
@@ -1838,15 +1786,8 @@
 	behaviour.send_packet(who, encoded);
 }
 
-<<<<<<< HEAD
-impl<B: BlockT, H: ExHashT> NetworkBehaviour for
-Protocol<B, H> {
-	type ProtocolsHandler = <LegacyProto<Substream<StreamMuxerBox>> as NetworkBehaviour>::ProtocolsHandler;
-=======
-impl<B: BlockT, S: NetworkSpecialization<B>, H: ExHashT> NetworkBehaviour for
-Protocol<B, S, H> {
+impl<B: BlockT, H: ExHashT> NetworkBehaviour for Protocol<B, H> {
 	type ProtocolsHandler = <LegacyProto as NetworkBehaviour>::ProtocolsHandler;
->>>>>>> 5a2824d9
 	type OutEvent = CustomMessageOutcome<B>;
 
 	fn new_handler(&mut self) -> Self::ProtocolsHandler {
