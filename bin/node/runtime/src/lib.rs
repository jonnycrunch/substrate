// Copyright 2018-2020 Parity Technologies (UK) Ltd.
// This file is part of Substrate.

// Substrate is free software: you can redistribute it and/or modify
// it under the terms of the GNU General Public License as published by
// the Free Software Foundation, either version 3 of the License, or
// (at your option) any later version.

// Substrate is distributed in the hope that it will be useful,
// but WITHOUT ANY WARRANTY; without even the implied warranty of
// MERCHANTABILITY or FITNESS FOR A PARTICULAR PURPOSE.  See the
// GNU General Public License for more details.

// You should have received a copy of the GNU General Public License
// along with Substrate.  If not, see <http://www.gnu.org/licenses/>.

//! The Substrate runtime. This can be compiled with ``#[no_std]`, ready for Wasm.

#![cfg_attr(not(feature = "std"), no_std)]
// `construct_runtime!` does a lot of recursion and requires us to increase the limit to 256.
#![recursion_limit="256"]

use sp_std::prelude::*;
use frame_support::{
	construct_runtime, parameter_types, debug,
	weights::Weight,
	traits::{SplitTwoWays, Currency, Randomness},
};
use sp_core::u32_trait::{_1, _2, _3, _4};
pub use node_primitives::{AccountId, Signature};
use node_primitives::{AccountIndex, Balance, BlockNumber, Hash, Index, Moment};
use sp_api::impl_runtime_apis;
use sp_runtime::{
	Permill, Perbill, Percent, ApplyExtrinsicResult, impl_opaque_keys, generic, create_runtime_str,
};
use sp_runtime::curve::PiecewiseLinear;
use sp_runtime::transaction_validity::TransactionValidity;
use sp_runtime::traits::{
	self, BlakeTwo256, Block as BlockT, StaticLookup, SaturatedConversion,
	ConvertInto, OpaqueKeys,
};
use sp_version::RuntimeVersion;
#[cfg(any(feature = "std", test))]
use sp_version::NativeVersion;
use sp_core::OpaqueMetadata;
use pallet_grandpa::AuthorityList as GrandpaAuthorityList;
use pallet_grandpa::fg_primitives;
use pallet_im_online::sr25519::{AuthorityId as ImOnlineId};
use sp_authority_discovery::AuthorityId as AuthorityDiscoveryId;
use pallet_transaction_payment_rpc_runtime_api::RuntimeDispatchInfo;
use pallet_contracts_rpc_runtime_api::ContractExecResult;
use frame_system::offchain::TransactionSubmitter;
use sp_inherents::{InherentData, CheckInherentsResult};

#[cfg(any(feature = "std", test))]
pub use sp_runtime::BuildStorage;
pub use pallet_timestamp::Call as TimestampCall;
pub use pallet_balances::Call as BalancesCall;
pub use pallet_contracts::Gas;
pub use frame_support::StorageValue;
pub use pallet_staking::StakerStatus;

/// Implementations of some helper traits passed into runtime modules as associated types.
pub mod impls;
use impls::{CurrencyToVoteHandler, Author, LinearWeightToFee, TargetedFeeAdjustment};

/// Constant values used within the runtime.
pub mod constants;
use constants::{time::*, currency::*};

// Make the WASM binary available.
#[cfg(feature = "std")]
include!(concat!(env!("OUT_DIR"), "/wasm_binary.rs"));

/// Runtime version.
pub const VERSION: RuntimeVersion = RuntimeVersion {
	spec_name: create_runtime_str!("node"),
	impl_name: create_runtime_str!("substrate-node"),
	authoring_version: 10,
	// Per convention: if the runtime behavior changes, increment spec_version
	// and set impl_version to 0. If only runtime
	// implementation changes and behavior does not, then leave spec_version as
	// is and increment impl_version.
<<<<<<< HEAD
	spec_version: 221,
	impl_version: 1,
=======
	spec_version: 222,
	impl_version: 0,
>>>>>>> ab53994d
	apis: RUNTIME_API_VERSIONS,
};

/// Native version.
#[cfg(any(feature = "std", test))]
pub fn native_version() -> NativeVersion {
	NativeVersion {
		runtime_version: VERSION,
		can_author_with: Default::default(),
	}
}

type NegativeImbalance = <Balances as Currency<AccountId>>::NegativeImbalance;

pub type DealWithFees = SplitTwoWays<
	Balance,
	NegativeImbalance,
	_4, Treasury,   // 4 parts (80%) goes to the treasury.
	_1, Author,     // 1 part (20%) goes to the block author.
>;

parameter_types! {
	pub const BlockHashCount: BlockNumber = 250;
	pub const MaximumBlockWeight: Weight = 1_000_000_000;
	pub const MaximumBlockLength: u32 = 5 * 1024 * 1024;
	pub const Version: RuntimeVersion = VERSION;
	pub const AvailableBlockRatio: Perbill = Perbill::from_percent(75);
}

impl frame_system::Trait for Runtime {
	type Origin = Origin;
	type Call = Call;
	type Index = Index;
	type BlockNumber = BlockNumber;
	type Hash = Hash;
	type Hashing = BlakeTwo256;
	type AccountId = AccountId;
	type Lookup = Indices;
	type Header = generic::Header<BlockNumber, BlakeTwo256>;
	type Event = Event;
	type BlockHashCount = BlockHashCount;
	type MaximumBlockWeight = MaximumBlockWeight;
	type MaximumBlockLength = MaximumBlockLength;
	type AvailableBlockRatio = AvailableBlockRatio;
	type Version = Version;
	type ModuleToIndex = ModuleToIndex;
	type AccountData = pallet_balances::AccountData<Balance>;
	type OnNewAccount = ();
	type OnReapAccount = (Balances, Staking, Contracts, Session, Recovery);
}

parameter_types! {
	// One storage item; value is size 4+4+16+32 bytes = 56 bytes.
	pub const MultisigDepositBase: Balance = 30 * CENTS;
	// Additional storage item size of 32 bytes.
	pub const MultisigDepositFactor: Balance = 5 * CENTS;
	pub const MaxSignatories: u16 = 100;
}

impl pallet_utility::Trait for Runtime {
	type Event = Event;
	type Call = Call;
	type Currency = Balances;
	type MultisigDepositBase = MultisigDepositBase;
	type MultisigDepositFactor = MultisigDepositFactor;
	type MaxSignatories = MaxSignatories;
}

parameter_types! {
	pub const EpochDuration: u64 = EPOCH_DURATION_IN_SLOTS;
	pub const ExpectedBlockTime: Moment = MILLISECS_PER_BLOCK;
}

impl pallet_babe::Trait for Runtime {
	type EpochDuration = EpochDuration;
	type ExpectedBlockTime = ExpectedBlockTime;
	type EpochChangeTrigger = pallet_babe::ExternalTrigger;
}

parameter_types! {
	pub const IndexDeposit: Balance = 1 * DOLLARS;
}

impl pallet_indices::Trait for Runtime {
	type AccountIndex = AccountIndex;
	type Event = Event;
	type Currency = Balances;
	type Deposit = IndexDeposit;
}

parameter_types! {
	pub const ExistentialDeposit: Balance = 1 * DOLLARS;
}

impl pallet_balances::Trait for Runtime {
	type Balance = Balance;
	type DustRemoval = ();
	type Event = Event;
	type ExistentialDeposit = ExistentialDeposit;
	type AccountStore = frame_system::Module<Runtime>;
}

parameter_types! {
	pub const TransactionBaseFee: Balance = 1 * CENTS;
	pub const TransactionByteFee: Balance = 10 * MILLICENTS;
	// setting this to zero will disable the weight fee.
	pub const WeightFeeCoefficient: Balance = 1_000;
	// for a sane configuration, this should always be less than `AvailableBlockRatio`.
	pub const TargetBlockFullness: Perbill = Perbill::from_percent(25);
}

impl pallet_transaction_payment::Trait for Runtime {
	type Currency = Balances;
	type OnTransactionPayment = DealWithFees;
	type TransactionBaseFee = TransactionBaseFee;
	type TransactionByteFee = TransactionByteFee;
	type WeightToFee = LinearWeightToFee<WeightFeeCoefficient>;
	type FeeMultiplierUpdate = TargetedFeeAdjustment<TargetBlockFullness>;
}

parameter_types! {
	pub const MinimumPeriod: Moment = SLOT_DURATION / 2;
}
impl pallet_timestamp::Trait for Runtime {
	type Moment = Moment;
	type OnTimestampSet = Babe;
	type MinimumPeriod = MinimumPeriod;
}

parameter_types! {
	pub const UncleGenerations: BlockNumber = 5;
}

impl pallet_authorship::Trait for Runtime {
	type FindAuthor = pallet_session::FindAccountFromAuthorIndex<Self, Babe>;
	type UncleGenerations = UncleGenerations;
	type FilterUncle = ();
	type EventHandler = (Staking, ImOnline);
}

impl_opaque_keys! {
	pub struct SessionKeys {
		pub grandpa: Grandpa,
		pub babe: Babe,
		pub im_online: ImOnline,
		pub authority_discovery: AuthorityDiscovery,
	}
}

parameter_types! {
	pub const DisabledValidatorsThreshold: Perbill = Perbill::from_percent(17);
}

impl pallet_session::Trait for Runtime {
	type Event = Event;
	type ValidatorId = <Self as frame_system::Trait>::AccountId;
	type ValidatorIdOf = pallet_staking::StashOf<Self>;
	type ShouldEndSession = Babe;
	type SessionManager = Staking;
	type SessionHandler = <SessionKeys as OpaqueKeys>::KeyTypeIdProviders;
	type Keys = SessionKeys;
	type DisabledValidatorsThreshold = DisabledValidatorsThreshold;
}

impl pallet_session::historical::Trait for Runtime {
	type FullIdentification = pallet_staking::Exposure<AccountId, Balance>;
	type FullIdentificationOf = pallet_staking::ExposureOf<Runtime>;
}

pallet_staking_reward_curve::build! {
	const REWARD_CURVE: PiecewiseLinear<'static> = curve!(
		min_inflation: 0_025_000,
		max_inflation: 0_100_000,
		ideal_stake: 0_500_000,
		falloff: 0_050_000,
		max_piece_count: 40,
		test_precision: 0_005_000,
	);
}

parameter_types! {
	pub const SessionsPerEra: sp_staking::SessionIndex = 6;
	pub const BondingDuration: pallet_staking::EraIndex = 24 * 28;
	pub const SlashDeferDuration: pallet_staking::EraIndex = 24 * 7; // 1/4 the bonding duration.
	pub const RewardCurve: &'static PiecewiseLinear<'static> = &REWARD_CURVE;
}

impl pallet_staking::Trait for Runtime {
	type Currency = Balances;
	type Time = Timestamp;
	type CurrencyToVote = CurrencyToVoteHandler;
	type RewardRemainder = Treasury;
	type Event = Event;
	type Slash = Treasury; // send the slashed funds to the treasury.
	type Reward = (); // rewards are minted from the void
	type SessionsPerEra = SessionsPerEra;
	type BondingDuration = BondingDuration;
	type SlashDeferDuration = SlashDeferDuration;
	/// A super-majority of the council can cancel the slash.
	type SlashCancelOrigin = pallet_collective::EnsureProportionAtLeast<_3, _4, AccountId, CouncilCollective>;
	type SessionInterface = Self;
	type RewardCurve = RewardCurve;
}

parameter_types! {
	pub const LaunchPeriod: BlockNumber = 28 * 24 * 60 * MINUTES;
	pub const VotingPeriod: BlockNumber = 28 * 24 * 60 * MINUTES;
	pub const EmergencyVotingPeriod: BlockNumber = 3 * 24 * 60 * MINUTES;
	pub const MinimumDeposit: Balance = 100 * DOLLARS;
	pub const EnactmentPeriod: BlockNumber = 30 * 24 * 60 * MINUTES;
	pub const CooloffPeriod: BlockNumber = 28 * 24 * 60 * MINUTES;
	// One cent: $10,000 / MB
	pub const PreimageByteDeposit: Balance = 1 * CENTS;
}

impl pallet_democracy::Trait for Runtime {
	type Proposal = Call;
	type Event = Event;
	type Currency = Balances;
	type EnactmentPeriod = EnactmentPeriod;
	type LaunchPeriod = LaunchPeriod;
	type VotingPeriod = VotingPeriod;
	type MinimumDeposit = MinimumDeposit;
	/// A straight majority of the council can decide what their next motion is.
	type ExternalOrigin = pallet_collective::EnsureProportionAtLeast<_1, _2, AccountId, CouncilCollective>;
	/// A super-majority can have the next scheduled referendum be a straight majority-carries vote.
	type ExternalMajorityOrigin = pallet_collective::EnsureProportionAtLeast<_3, _4, AccountId, CouncilCollective>;
	/// A unanimous council can have the next scheduled referendum be a straight default-carries
	/// (NTB) vote.
	type ExternalDefaultOrigin = pallet_collective::EnsureProportionAtLeast<_1, _1, AccountId, CouncilCollective>;
	/// Two thirds of the technical committee can have an ExternalMajority/ExternalDefault vote
	/// be tabled immediately and with a shorter voting/enactment period.
	type FastTrackOrigin = pallet_collective::EnsureProportionAtLeast<_2, _3, AccountId, TechnicalCollective>;
	type EmergencyVotingPeriod = EmergencyVotingPeriod;
	// To cancel a proposal which has been passed, 2/3 of the council must agree to it.
	type CancellationOrigin = pallet_collective::EnsureProportionAtLeast<_2, _3, AccountId, CouncilCollective>;
	// Any single technical committee member may veto a coming council proposal, however they can
	// only do it once and it lasts only for the cooloff period.
	type VetoOrigin = pallet_collective::EnsureMember<AccountId, TechnicalCollective>;
	type CooloffPeriod = CooloffPeriod;
	type PreimageByteDeposit = PreimageByteDeposit;
	type Slash = Treasury;
}

type CouncilCollective = pallet_collective::Instance1;
impl pallet_collective::Trait<CouncilCollective> for Runtime {
	type Origin = Origin;
	type Proposal = Call;
	type Event = Event;
}

parameter_types! {
	pub const CandidacyBond: Balance = 10 * DOLLARS;
	pub const VotingBond: Balance = 1 * DOLLARS;
	pub const TermDuration: BlockNumber = 7 * DAYS;
	pub const DesiredMembers: u32 = 13;
	pub const DesiredRunnersUp: u32 = 7;
}

impl pallet_elections_phragmen::Trait for Runtime {
	type Event = Event;
	type Currency = Balances;
	type ChangeMembers = Council;
	type CurrencyToVote = CurrencyToVoteHandler;
	type CandidacyBond = CandidacyBond;
	type VotingBond = VotingBond;
	type LoserCandidate = ();
	type BadReport = ();
	type KickedMember = ();
	type DesiredMembers = DesiredMembers;
	type DesiredRunnersUp = DesiredRunnersUp;
	type TermDuration = TermDuration;
}

type TechnicalCollective = pallet_collective::Instance2;
impl pallet_collective::Trait<TechnicalCollective> for Runtime {
	type Origin = Origin;
	type Proposal = Call;
	type Event = Event;
}

impl pallet_membership::Trait<pallet_membership::Instance1> for Runtime {
	type Event = Event;
	type AddOrigin = pallet_collective::EnsureProportionMoreThan<_1, _2, AccountId, CouncilCollective>;
	type RemoveOrigin = pallet_collective::EnsureProportionMoreThan<_1, _2, AccountId, CouncilCollective>;
	type SwapOrigin = pallet_collective::EnsureProportionMoreThan<_1, _2, AccountId, CouncilCollective>;
	type ResetOrigin = pallet_collective::EnsureProportionMoreThan<_1, _2, AccountId, CouncilCollective>;
	type MembershipInitialized = TechnicalCommittee;
	type MembershipChanged = TechnicalCommittee;
}

parameter_types! {
	pub const ProposalBond: Permill = Permill::from_percent(5);
	pub const ProposalBondMinimum: Balance = 1 * DOLLARS;
	pub const SpendPeriod: BlockNumber = 1 * DAYS;
	pub const Burn: Permill = Permill::from_percent(50);
	pub const TipCountdown: BlockNumber = 1 * DAYS;
	pub const TipFindersFee: Percent = Percent::from_percent(20);
	pub const TipReportDepositBase: Balance = 1 * DOLLARS;
	pub const TipReportDepositPerByte: Balance = 1 * CENTS;
}

impl pallet_treasury::Trait for Runtime {
	type Currency = Balances;
	type ApproveOrigin = pallet_collective::EnsureMembers<_4, AccountId, CouncilCollective>;
	type RejectOrigin = pallet_collective::EnsureMembers<_2, AccountId, CouncilCollective>;
	type Tippers = Elections;
	type TipCountdown = TipCountdown;
	type TipFindersFee = TipFindersFee;
	type TipReportDepositBase = TipReportDepositBase;
	type TipReportDepositPerByte = TipReportDepositPerByte;
	type Event = Event;
	type ProposalRejection = ();
	type ProposalBond = ProposalBond;
	type ProposalBondMinimum = ProposalBondMinimum;
	type SpendPeriod = SpendPeriod;
	type Burn = Burn;
}

parameter_types! {
	pub const ContractTransactionBaseFee: Balance = 1 * CENTS;
	pub const ContractTransactionByteFee: Balance = 10 * MILLICENTS;
	pub const ContractFee: Balance = 1 * CENTS;
	pub const TombstoneDeposit: Balance = 1 * DOLLARS;
	pub const RentByteFee: Balance = 1 * DOLLARS;
	pub const RentDepositOffset: Balance = 1000 * DOLLARS;
	pub const SurchargeReward: Balance = 150 * DOLLARS;
}

impl pallet_contracts::Trait for Runtime {
	type Currency = Balances;
	type Time = Timestamp;
	type Randomness = RandomnessCollectiveFlip;
	type Call = Call;
	type Event = Event;
	type DetermineContractAddress = pallet_contracts::SimpleAddressDeterminer<Runtime>;
	type ComputeDispatchFee = pallet_contracts::DefaultDispatchFeeComputor<Runtime>;
	type TrieIdGenerator = pallet_contracts::TrieIdFromParentCounter<Runtime>;
	type GasPayment = ();
	type RentPayment = ();
	type SignedClaimHandicap = pallet_contracts::DefaultSignedClaimHandicap;
	type TombstoneDeposit = TombstoneDeposit;
	type StorageSizeOffset = pallet_contracts::DefaultStorageSizeOffset;
	type RentByteFee = RentByteFee;
	type RentDepositOffset = RentDepositOffset;
	type SurchargeReward = SurchargeReward;
	type TransactionBaseFee = ContractTransactionBaseFee;
	type TransactionByteFee = ContractTransactionByteFee;
	type ContractFee = ContractFee;
	type CallBaseFee = pallet_contracts::DefaultCallBaseFee;
	type InstantiateBaseFee = pallet_contracts::DefaultInstantiateBaseFee;
	type MaxDepth = pallet_contracts::DefaultMaxDepth;
	type MaxValueSize = pallet_contracts::DefaultMaxValueSize;
	type BlockGasLimit = pallet_contracts::DefaultBlockGasLimit;
}

impl pallet_sudo::Trait for Runtime {
	type Event = Event;
	type Call = Call;
}

/// A runtime transaction submitter.
pub type SubmitTransaction = TransactionSubmitter<ImOnlineId, Runtime, UncheckedExtrinsic>;

parameter_types! {
	pub const SessionDuration: BlockNumber = EPOCH_DURATION_IN_SLOTS as _;
}

impl pallet_im_online::Trait for Runtime {
	type AuthorityId = ImOnlineId;
	type Event = Event;
	type Call = Call;
	type SubmitTransaction = SubmitTransaction;
	type SessionDuration = SessionDuration;
	type ReportUnresponsiveness = Offences;
}

impl pallet_offences::Trait for Runtime {
	type Event = Event;
	type IdentificationTuple = pallet_session::historical::IdentificationTuple<Self>;
	type OnOffenceHandler = Staking;
}

impl pallet_authority_discovery::Trait for Runtime {}

impl pallet_grandpa::Trait for Runtime {
	type Event = Event;
}

parameter_types! {
	pub const WindowSize: BlockNumber = 101;
	pub const ReportLatency: BlockNumber = 1000;
}

impl pallet_finality_tracker::Trait for Runtime {
	type OnFinalizationStalled = ();
	type WindowSize = WindowSize;
	type ReportLatency = ReportLatency;
}

parameter_types! {
	pub const BasicDeposit: Balance = 10 * DOLLARS;       // 258 bytes on-chain
	pub const FieldDeposit: Balance = 250 * CENTS;        // 66 bytes on-chain
	pub const SubAccountDeposit: Balance = 2 * DOLLARS;   // 53 bytes on-chain
	pub const MaxSubAccounts: u32 = 100;
	pub const MaxAdditionalFields: u32 = 100;
}

impl pallet_identity::Trait for Runtime {
	type Event = Event;
	type Currency = Balances;
	type BasicDeposit = BasicDeposit;
	type FieldDeposit = FieldDeposit;
	type SubAccountDeposit = SubAccountDeposit;
	type MaxSubAccounts = MaxSubAccounts;
	type MaxAdditionalFields = MaxAdditionalFields;
	type Slashed = Treasury;
	type ForceOrigin = pallet_collective::EnsureProportionMoreThan<_1, _2, AccountId, CouncilCollective>;
	type RegistrarOrigin = pallet_collective::EnsureProportionMoreThan<_1, _2, AccountId, CouncilCollective>;
}

impl frame_system::offchain::CreateTransaction<Runtime, UncheckedExtrinsic> for Runtime {
	type Public = <Signature as traits::Verify>::Signer;
	type Signature = Signature;

	fn create_transaction<TSigner: frame_system::offchain::Signer<Self::Public, Self::Signature>>(
		call: Call,
		public: Self::Public,
		account: AccountId,
		index: Index,
	) -> Option<(Call, <UncheckedExtrinsic as traits::Extrinsic>::SignaturePayload)> {
		// take the biggest period possible.
		let period = BlockHashCount::get()
			.checked_next_power_of_two()
			.map(|c| c / 2)
			.unwrap_or(2) as u64;
		let current_block = System::block_number()
			.saturated_into::<u64>()
			// The `System::block_number` is initialized with `n+1`,
			// so the actual block number is `n`.
			.saturating_sub(1);
		let tip = 0;
		let extra: SignedExtra = (
			frame_system::CheckVersion::<Runtime>::new(),
			frame_system::CheckGenesis::<Runtime>::new(),
			frame_system::CheckEra::<Runtime>::from(generic::Era::mortal(period, current_block)),
			frame_system::CheckNonce::<Runtime>::from(index),
			frame_system::CheckWeight::<Runtime>::new(),
			pallet_transaction_payment::ChargeTransactionPayment::<Runtime>::from(tip),
			Default::default(),
		);
		let raw_payload = SignedPayload::new(call, extra).map_err(|e| {
			debug::warn!("Unable to create signed payload: {:?}", e);
		}).ok()?;
		let signature = TSigner::sign(public, &raw_payload)?;
		let address = Indices::unlookup(account);
		let (call, extra, _) = raw_payload.deconstruct();
		Some((call, (address, signature, extra)))
	}
}

parameter_types! {
	pub const ConfigDepositBase: Balance = 5 * DOLLARS;
	pub const FriendDepositFactor: Balance = 50 * CENTS;
	pub const MaxFriends: u16 = 9;
	pub const RecoveryDeposit: Balance = 5 * DOLLARS;
}

impl pallet_recovery::Trait for Runtime {
	type Event = Event;
	type Call = Call;
	type Currency = Balances;
	type ConfigDepositBase = ConfigDepositBase;
	type FriendDepositFactor = FriendDepositFactor;
	type MaxFriends = MaxFriends;
	type RecoveryDeposit = RecoveryDeposit;
}

parameter_types! {
	pub const CandidateDeposit: Balance = 10 * DOLLARS;
	pub const WrongSideDeduction: Balance = 2 * DOLLARS;
	pub const MaxStrikes: u32 = 10;
	pub const RotationPeriod: BlockNumber = 80 * HOURS;
	pub const PeriodSpend: Balance = 500 * DOLLARS;
	pub const MaxLockDuration: BlockNumber = 36 * 30 * DAYS;
	pub const ChallengePeriod: BlockNumber = 7 * DAYS;
}

impl pallet_society::Trait for Runtime {
	type Event = Event;
	type Currency = Balances;
	type Randomness = RandomnessCollectiveFlip;
	type CandidateDeposit = CandidateDeposit;
	type WrongSideDeduction = WrongSideDeduction;
	type MaxStrikes = MaxStrikes;
	type PeriodSpend = PeriodSpend;
	type MembershipChanged = ();
	type RotationPeriod = RotationPeriod;
	type MaxLockDuration = MaxLockDuration;
	type FounderSetOrigin = pallet_collective::EnsureProportionMoreThan<_1, _2, AccountId, CouncilCollective>;
	type SuspensionJudgementOrigin = pallet_society::EnsureFounder<Runtime>;
	type ChallengePeriod = ChallengePeriod;
}

impl pallet_vesting::Trait for Runtime {
	type Event = Event;
	type Currency = Balances;
	type BlockNumberToBalance = ConvertInto;
}

construct_runtime!(
	pub enum Runtime where
		Block = Block,
		NodeBlock = node_primitives::Block,
		UncheckedExtrinsic = UncheckedExtrinsic
	{
		System: frame_system::{Module, Call, Config, Storage, Event<T>},
		Utility: pallet_utility::{Module, Call, Storage, Event<T>},
		Babe: pallet_babe::{Module, Call, Storage, Config, Inherent(Timestamp)},
		Timestamp: pallet_timestamp::{Module, Call, Storage, Inherent},
		Authorship: pallet_authorship::{Module, Call, Storage, Inherent},
		Indices: pallet_indices::{Module, Call, Storage, Config<T>, Event<T>},
		Balances: pallet_balances::{Module, Call, Storage, Config<T>, Event<T>},
		TransactionPayment: pallet_transaction_payment::{Module, Storage},
		Staking: pallet_staking::{Module, Call, Config<T>, Storage, Event<T>},
		Session: pallet_session::{Module, Call, Storage, Event, Config<T>},
		Democracy: pallet_democracy::{Module, Call, Storage, Config, Event<T>},
		Council: pallet_collective::<Instance1>::{Module, Call, Storage, Origin<T>, Event<T>, Config<T>},
		TechnicalCommittee: pallet_collective::<Instance2>::{Module, Call, Storage, Origin<T>, Event<T>, Config<T>},
		Elections: pallet_elections_phragmen::{Module, Call, Storage, Event<T>},
		TechnicalMembership: pallet_membership::<Instance1>::{Module, Call, Storage, Event<T>, Config<T>},
		FinalityTracker: pallet_finality_tracker::{Module, Call, Inherent},
		Grandpa: pallet_grandpa::{Module, Call, Storage, Config, Event},
		Treasury: pallet_treasury::{Module, Call, Storage, Config, Event<T>},
		Contracts: pallet_contracts::{Module, Call, Config<T>, Storage, Event<T>},
		Sudo: pallet_sudo::{Module, Call, Config<T>, Storage, Event<T>},
		ImOnline: pallet_im_online::{Module, Call, Storage, Event<T>, ValidateUnsigned, Config<T>},
		AuthorityDiscovery: pallet_authority_discovery::{Module, Call, Config},
		Offences: pallet_offences::{Module, Call, Storage, Event},
		RandomnessCollectiveFlip: pallet_randomness_collective_flip::{Module, Call, Storage},
		Identity: pallet_identity::{Module, Call, Storage, Event<T>},
		Society: pallet_society::{Module, Call, Storage, Event<T>, Config<T>},
		Recovery: pallet_recovery::{Module, Call, Storage, Event<T>},
		Vesting: pallet_vesting::{Module, Call, Storage, Event<T>, Config<T>},
	}
);

/// The address format for describing accounts.
pub type Address = <Indices as StaticLookup>::Source;
/// Block header type as expected by this runtime.
pub type Header = generic::Header<BlockNumber, BlakeTwo256>;
/// Block type as expected by this runtime.
pub type Block = generic::Block<Header, UncheckedExtrinsic>;
/// A Block signed with a Justification
pub type SignedBlock = generic::SignedBlock<Block>;
/// BlockId type as expected by this runtime.
pub type BlockId = generic::BlockId<Block>;
/// The SignedExtension to the basic transaction logic.
pub type SignedExtra = (
	frame_system::CheckVersion<Runtime>,
	frame_system::CheckGenesis<Runtime>,
	frame_system::CheckEra<Runtime>,
	frame_system::CheckNonce<Runtime>,
	frame_system::CheckWeight<Runtime>,
	pallet_transaction_payment::ChargeTransactionPayment<Runtime>,
	pallet_contracts::CheckBlockGasLimit<Runtime>,
);
/// Unchecked extrinsic type as expected by this runtime.
pub type UncheckedExtrinsic = generic::UncheckedExtrinsic<Address, Call, Signature, SignedExtra>;
/// The payload being signed in transactions.
pub type SignedPayload = generic::SignedPayload<Call, SignedExtra>;
/// Extrinsic type that has already been checked.
pub type CheckedExtrinsic = generic::CheckedExtrinsic<AccountId, Call, SignedExtra>;
/// Executive: handles dispatch to the various modules.
pub type Executive = frame_executive::Executive<Runtime, Block, frame_system::ChainContext<Runtime>, Runtime, AllModules>;

impl_runtime_apis! {
	impl sp_api::Core<Block> for Runtime {
		fn version() -> RuntimeVersion {
			VERSION
		}

		fn execute_block(block: Block) {
			Executive::execute_block(block)
		}

		fn initialize_block(header: &<Block as BlockT>::Header) {
			Executive::initialize_block(header)
		}
	}

	impl sp_api::Metadata<Block> for Runtime {
		fn metadata() -> OpaqueMetadata {
			Runtime::metadata().into()
		}
	}

	impl sp_block_builder::BlockBuilder<Block> for Runtime {
		fn apply_extrinsic(extrinsic: <Block as BlockT>::Extrinsic) -> ApplyExtrinsicResult {
			Executive::apply_extrinsic(extrinsic)
		}

		fn apply_trusted_extrinsic(extrinsic: <Block as BlockT>::Extrinsic) -> ApplyExtrinsicResult {
			Executive::apply_trusted_extrinsic(extrinsic)
		}

		fn finalize_block() -> <Block as BlockT>::Header {
			Executive::finalize_block()
		}

		fn inherent_extrinsics(data: InherentData) -> Vec<<Block as BlockT>::Extrinsic> {
			data.create_extrinsics()
		}

		fn check_inherents(block: Block, data: InherentData) -> CheckInherentsResult {
			data.check_extrinsics(&block)
		}

		fn random_seed() -> <Block as BlockT>::Hash {
			RandomnessCollectiveFlip::random_seed()
		}
	}

	impl sp_transaction_pool::runtime_api::TaggedTransactionQueue<Block> for Runtime {
		fn validate_transaction(tx: <Block as BlockT>::Extrinsic) -> TransactionValidity {
			Executive::validate_transaction(tx)
		}
	}

	impl sp_offchain::OffchainWorkerApi<Block> for Runtime {
		fn offchain_worker(header: &<Block as BlockT>::Header) {
			Executive::offchain_worker(header)
		}
	}

	impl fg_primitives::GrandpaApi<Block> for Runtime {
		fn grandpa_authorities() -> GrandpaAuthorityList {
			Grandpa::grandpa_authorities()
		}
	}

	impl sp_consensus_babe::BabeApi<Block> for Runtime {
		fn configuration() -> sp_consensus_babe::BabeConfiguration {
			// The choice of `c` parameter (where `1 - c` represents the
			// probability of a slot being empty), is done in accordance to the
			// slot duration and expected target block time, for safely
			// resisting network delays of maximum two seconds.
			// <https://research.web3.foundation/en/latest/polkadot/BABE/Babe/#6-practical-results>
			sp_consensus_babe::BabeConfiguration {
				slot_duration: Babe::slot_duration(),
				epoch_length: EpochDuration::get(),
				c: PRIMARY_PROBABILITY,
				genesis_authorities: Babe::authorities(),
				randomness: Babe::randomness(),
				secondary_slots: true,
			}
		}

		fn current_epoch_start() -> sp_consensus_babe::SlotNumber {
			Babe::current_epoch_start()
		}
	}

	impl sp_authority_discovery::AuthorityDiscoveryApi<Block> for Runtime {
		fn authorities() -> Vec<AuthorityDiscoveryId> {
			AuthorityDiscovery::authorities()
		}
	}

	impl frame_system_rpc_runtime_api::AccountNonceApi<Block, AccountId, Index> for Runtime {
		fn account_nonce(account: AccountId) -> Index {
			System::account_nonce(account)
		}
	}

	impl pallet_contracts_rpc_runtime_api::ContractsApi<Block, AccountId, Balance, BlockNumber>
		for Runtime
	{
		fn call(
			origin: AccountId,
			dest: AccountId,
			value: Balance,
			gas_limit: u64,
			input_data: Vec<u8>,
		) -> ContractExecResult {
			let exec_result =
				Contracts::bare_call(origin, dest.into(), value, gas_limit, input_data);
			match exec_result {
				Ok(v) => ContractExecResult::Success {
					status: v.status,
					data: v.data,
				},
				Err(_) => ContractExecResult::Error,
			}
		}

		fn get_storage(
			address: AccountId,
			key: [u8; 32],
		) -> pallet_contracts_primitives::GetStorageResult {
			Contracts::get_storage(address, key)
		}

		fn rent_projection(
			address: AccountId,
		) -> pallet_contracts_primitives::RentProjectionResult<BlockNumber> {
			Contracts::rent_projection(address)
		}
	}

	impl pallet_transaction_payment_rpc_runtime_api::TransactionPaymentApi<
		Block,
		Balance,
		UncheckedExtrinsic,
	> for Runtime {
		fn query_info(uxt: UncheckedExtrinsic, len: u32) -> RuntimeDispatchInfo<Balance> {
			TransactionPayment::query_info(uxt, len)
		}
	}

	impl sp_session::SessionKeys<Block> for Runtime {
		fn generate_session_keys(seed: Option<Vec<u8>>) -> Vec<u8> {
			SessionKeys::generate(seed)
		}

		fn decode_session_keys(
			encoded: Vec<u8>,
		) -> Option<Vec<(Vec<u8>, sp_core::crypto::KeyTypeId)>> {
			SessionKeys::decode_into_raw_public_keys(&encoded)
		}
	}

	impl frame_benchmarking::Benchmark<Block> for Runtime {
		fn dispatch_benchmark(
			module: Vec<u8>,
			extrinsic: Vec<u8>,
			steps: u32,
			repeat: u32,
		) -> Option<Vec<frame_benchmarking::BenchmarkResults>> {
			use frame_benchmarking::Benchmarking;

			match module.as_slice() {
				b"pallet-balances" | b"balances" => Balances::run_benchmark(extrinsic, steps, repeat).ok(),
				b"pallet-identity" | b"identity" => Identity::run_benchmark(extrinsic, steps, repeat).ok(),
				b"pallet-timestamp" | b"timestamp" => Timestamp::run_benchmark(extrinsic, steps, repeat).ok(),
				_ => None,
			}
		}
	}
}

#[cfg(test)]
mod tests {
	use super::*;
	use frame_system::offchain::{SignAndSubmitTransaction, SubmitSignedTransaction};

	#[test]
	fn validate_transaction_submitter_bounds() {
		fn is_submit_signed_transaction<T>() where
			T: SubmitSignedTransaction<
				Runtime,
				Call,
			>,
		{}

		fn is_sign_and_submit_transaction<T>() where
			T: SignAndSubmitTransaction<
				Runtime,
				Call,
				Extrinsic=UncheckedExtrinsic,
				CreateTransaction=Runtime,
				Signer=ImOnlineId,
			>,
		{}

		is_submit_signed_transaction::<SubmitTransaction>();
		is_sign_and_submit_transaction::<SubmitTransaction>();
	}

	#[test]
	fn block_hooks_weight_should_not_exceed_limits() {
		use frame_support::weights::WeighBlock;
		let check_for_block = |b| {
			let block_hooks_weight =
				<AllModules as WeighBlock<BlockNumber>>::on_initialize(b) +
				<AllModules as WeighBlock<BlockNumber>>::on_finalize(b);

			assert_eq!(
				block_hooks_weight,
				0,
				"This test might fail simply because the value being compared to has increased to a \
				module declaring a new weight for a hook or call. In this case update the test and \
				happily move on.",
			);

			// Invariant. Always must be like this to have a sane chain.
			assert!(block_hooks_weight < MaximumBlockWeight::get());

			// Warning.
			if block_hooks_weight > MaximumBlockWeight::get() / 2 {
				println!(
					"block hooks weight is consuming more than a block's capacity. You probably want \
					to re-think this. This test will fail now."
				);
				assert!(false);
			}
		};

		let _ = (0..100_000).for_each(check_for_block);
	}
}<|MERGE_RESOLUTION|>--- conflicted
+++ resolved
@@ -81,13 +81,8 @@
 	// and set impl_version to 0. If only runtime
 	// implementation changes and behavior does not, then leave spec_version as
 	// is and increment impl_version.
-<<<<<<< HEAD
-	spec_version: 221,
+	spec_version: 222,
 	impl_version: 1,
-=======
-	spec_version: 222,
-	impl_version: 0,
->>>>>>> ab53994d
 	apis: RUNTIME_API_VERSIONS,
 };
 
