// Copyright 2018-2020 Parity Technologies (UK) Ltd.
// This file is part of Substrate.

// Substrate is free software: you can redistribute it and/or modify
// it under the terms of the GNU General Public License as published by
// the Free Software Foundation, either version 3 of the License, or
// (at your option) any later version.

// Substrate is distributed in the hope that it will be useful,
// but WITHOUT ANY WARRANTY; without even the implied warranty of
// MERCHANTABILITY or FITNESS FOR A PARTICULAR PURPOSE.  See the
// GNU General Public License for more details.

// You should have received a copy of the GNU General Public License
// along with Substrate.  If not, see <http://www.gnu.org/licenses/>.

//! The Substrate runtime. This can be compiled with ``#[no_std]`, ready for Wasm.

#![cfg_attr(not(feature = "std"), no_std)]
// `construct_runtime!` does a lot of recursion and requires us to increase the limit to 256.
#![recursion_limit="256"]

use sp_std::prelude::*;
use frame_support::{
	construct_runtime, parameter_types, debug,
	weights::Weight,
	traits::{SplitTwoWays, Currency, Randomness},
};
use sp_core::u32_trait::{_1, _2, _3, _4};
pub use node_primitives::{AccountId, Signature};
use node_primitives::{AccountIndex, Balance, BlockNumber, Hash, Index, Moment};
use sp_api::impl_runtime_apis;
use sp_runtime::{
	Permill, Perbill, Percent, ApplyExtrinsicResult, impl_opaque_keys, generic, create_runtime_str,
};
use sp_runtime::curve::PiecewiseLinear;
use sp_runtime::transaction_validity::TransactionValidity;
use sp_runtime::traits::{
	self, BlakeTwo256, Block as BlockT, StaticLookup, SaturatedConversion,
	ConvertInto, OpaqueKeys,
};
use sp_version::RuntimeVersion;
#[cfg(any(feature = "std", test))]
use sp_version::NativeVersion;
use sp_core::OpaqueMetadata;
use pallet_grandpa::AuthorityList as GrandpaAuthorityList;
use pallet_grandpa::fg_primitives;
use pallet_im_online::sr25519::{AuthorityId as ImOnlineId};
use sp_authority_discovery::AuthorityId as AuthorityDiscoveryId;
use pallet_transaction_payment_rpc_runtime_api::RuntimeDispatchInfo;
use pallet_contracts_rpc_runtime_api::ContractExecResult;
use frame_system::offchain::TransactionSubmitter;
use sp_inherents::{InherentData, CheckInherentsResult};

#[cfg(any(feature = "std", test))]
pub use sp_runtime::BuildStorage;
pub use pallet_timestamp::Call as TimestampCall;
pub use pallet_balances::Call as BalancesCall;
pub use pallet_contracts::Gas;
pub use frame_support::StorageValue;
pub use pallet_staking::{StakerStatus, LockStakingStatus, sr25519::AuthorityId as StakingId};

/// Implementations of some helper traits passed into runtime modules as associated types.
pub mod impls;
use impls::{CurrencyToVoteHandler, Author, LinearWeightToFee, TargetedFeeAdjustment};

/// Constant values used within the runtime.
pub mod constants;
use constants::{time::*, currency::*};

// Make the WASM binary available.
#[cfg(feature = "std")]
include!(concat!(env!("OUT_DIR"), "/wasm_binary.rs"));

/// A transaction submitter with the given key type.
pub type TransactionSubmitterOf<KeyType> = TransactionSubmitter<KeyType, Runtime, UncheckedExtrinsic>;

/// Submits transaction with the node's public and signature type. Adheres to the signed extension
/// format of the chain.
impl frame_system::offchain::CreateTransaction<Runtime, UncheckedExtrinsic> for Runtime {
	type Public = <Signature as traits::Verify>::Signer;
	type Signature = Signature;

	fn create_transaction<TSigner: frame_system::offchain::Signer<Self::Public, Self::Signature>>(
		call: Call,
		public: Self::Public,
		account: AccountId,
		index: Index,
	) -> Option<(Call, <UncheckedExtrinsic as traits::Extrinsic>::SignaturePayload)> {
		// take the biggest period possible.
		let period = BlockHashCount::get()
			.checked_next_power_of_two()
			.map(|c| c / 2)
			.unwrap_or(2) as u64;
		let current_block = System::block_number()
			.saturated_into::<u64>()
			// The `System::block_number` is initialized with `n+1`,
			// so the actual block number is `n`.
			.saturating_sub(1);
		let tip = 0;
		let extra: SignedExtra = (
			frame_system::CheckVersion::<Runtime>::new(),
			frame_system::CheckGenesis::<Runtime>::new(),
			frame_system::CheckEra::<Runtime>::from(generic::Era::mortal(period, current_block)),
			frame_system::CheckNonce::<Runtime>::from(index),
			frame_system::CheckWeight::<Runtime>::new(),
			pallet_transaction_payment::ChargeTransactionPayment::<Runtime>::from(tip),
			Default::default(),
			Default::default(),
		);
		let raw_payload = SignedPayload::new(call, extra).map_err(|e| {
			debug::warn!("Unable to create signed payload: {:?}", e);
		}).ok()?;
		let signature = TSigner::sign(public, &raw_payload)?;
		let address = Indices::unlookup(account);
		let (call, extra, _) = raw_payload.deconstruct();
		Some((call, (address, signature, extra)))
	}
}

/// Runtime version.
pub const VERSION: RuntimeVersion = RuntimeVersion {
	spec_name: create_runtime_str!("node"),
	impl_name: create_runtime_str!("substrate-node"),
	authoring_version: 10,
	// Per convention: if the runtime behavior changes, increment spec_version
	// and set impl_version to 0. If only runtime
	// implementation changes and behavior does not, then leave spec_version as
	// is and increment impl_version.
	spec_version: 222,
	impl_version: 0,
	apis: RUNTIME_API_VERSIONS,
};

/// Native version.
#[cfg(any(feature = "std", test))]
pub fn native_version() -> NativeVersion {
	NativeVersion {
		runtime_version: VERSION,
		can_author_with: Default::default(),
	}
}

type NegativeImbalance = <Balances as Currency<AccountId>>::NegativeImbalance;

pub type DealWithFees = SplitTwoWays<
	Balance,
	NegativeImbalance,
	_4, Treasury,   // 4 parts (80%) goes to the treasury.
	_1, Author,     // 1 part (20%) goes to the block author.
>;

parameter_types! {
	pub const BlockHashCount: BlockNumber = 250;
	pub const MaximumBlockWeight: Weight = 1_000_000_000;
	pub const MaximumBlockLength: u32 = 5 * 1024 * 1024;
	pub const Version: RuntimeVersion = VERSION;
	pub const AvailableBlockRatio: Perbill = Perbill::from_percent(75);
}

impl frame_system::Trait for Runtime {
	type Origin = Origin;
	type Call = Call;
	type Index = Index;
	type BlockNumber = BlockNumber;
	type Hash = Hash;
	type Hashing = BlakeTwo256;
	type AccountId = AccountId;
	type Lookup = Indices;
	type Header = generic::Header<BlockNumber, BlakeTwo256>;
	type Event = Event;
	type BlockHashCount = BlockHashCount;
	type MaximumBlockWeight = MaximumBlockWeight;
	type MaximumBlockLength = MaximumBlockLength;
	type AvailableBlockRatio = AvailableBlockRatio;
	type Version = Version;
	type ModuleToIndex = ModuleToIndex;
	type AccountData = pallet_balances::AccountData<Balance>;
	type OnNewAccount = ();
	type OnReapAccount = (Balances, Staking, Contracts, Session, Recovery);
}

parameter_types! {
	// One storage item; value is size 4+4+16+32 bytes = 56 bytes.
	pub const MultisigDepositBase: Balance = 30 * CENTS;
	// Additional storage item size of 32 bytes.
	pub const MultisigDepositFactor: Balance = 5 * CENTS;
	pub const MaxSignatories: u16 = 100;
}

impl pallet_utility::Trait for Runtime {
	type Event = Event;
	type Call = Call;
	type Currency = Balances;
	type MultisigDepositBase = MultisigDepositBase;
	type MultisigDepositFactor = MultisigDepositFactor;
	type MaxSignatories = MaxSignatories;
}

parameter_types! {
	pub const EpochDuration: u64 = EPOCH_DURATION_IN_SLOTS;
	pub const ExpectedBlockTime: Moment = MILLISECS_PER_BLOCK;
}

impl pallet_babe::Trait for Runtime {
	type EpochDuration = EpochDuration;
	type ExpectedBlockTime = ExpectedBlockTime;
	type EpochChangeTrigger = pallet_babe::ExternalTrigger;
}

parameter_types! {
	pub const IndexDeposit: Balance = 1 * DOLLARS;
}

impl pallet_indices::Trait for Runtime {
	type AccountIndex = AccountIndex;
	type Event = Event;
	type Currency = Balances;
	type Deposit = IndexDeposit;
}

parameter_types! {
	pub const ExistentialDeposit: Balance = 1 * DOLLARS;
}

impl pallet_balances::Trait for Runtime {
	type Balance = Balance;
	type DustRemoval = ();
	type Event = Event;
	type ExistentialDeposit = ExistentialDeposit;
	type AccountStore = frame_system::Module<Runtime>;
}

parameter_types! {
	pub const TransactionBaseFee: Balance = 1 * CENTS;
	pub const TransactionByteFee: Balance = 10 * MILLICENTS;
	// setting this to zero will disable the weight fee.
	pub const WeightFeeCoefficient: Balance = 1_000;
	// for a sane configuration, this should always be less than `AvailableBlockRatio`.
	pub const TargetBlockFullness: Perbill = Perbill::from_percent(25);
}

impl pallet_transaction_payment::Trait for Runtime {
	type Currency = Balances;
	type OnTransactionPayment = DealWithFees;
	type TransactionBaseFee = TransactionBaseFee;
	type TransactionByteFee = TransactionByteFee;
	type WeightToFee = LinearWeightToFee<WeightFeeCoefficient>;
	type FeeMultiplierUpdate = TargetedFeeAdjustment<TargetBlockFullness>;
}

parameter_types! {
	pub const MinimumPeriod: Moment = SLOT_DURATION / 2;
}
impl pallet_timestamp::Trait for Runtime {
	type Moment = Moment;
	type OnTimestampSet = Babe;
	type MinimumPeriod = MinimumPeriod;
}

parameter_types! {
	pub const UncleGenerations: BlockNumber = 5;
}

impl pallet_authorship::Trait for Runtime {
	type FindAuthor = pallet_session::FindAccountFromAuthorIndex<Self, Babe>;
	type UncleGenerations = UncleGenerations;
	type FilterUncle = ();
	type EventHandler = (Staking, ImOnline);
}

impl_opaque_keys! {
	pub struct SessionKeys {
		pub grandpa: Grandpa,
		pub babe: Babe,
		pub im_online: ImOnline,
		pub authority_discovery: AuthorityDiscovery,
		pub staking: Staking,
	}
}

parameter_types! {
	pub const DisabledValidatorsThreshold: Perbill = Perbill::from_percent(17);
}

impl pallet_session::Trait for Runtime {
	type Event = Event;
	type ValidatorId = <Self as frame_system::Trait>::AccountId;
	type ValidatorIdOf = pallet_staking::StashOf<Self>;
	type ShouldEndSession = Babe;
	type SessionManager = Staking;
	type SessionHandler = <SessionKeys as OpaqueKeys>::KeyTypeIdProviders;
	type Keys = SessionKeys;
	type DisabledValidatorsThreshold = DisabledValidatorsThreshold;
}

impl pallet_session::historical::Trait for Runtime {
	type FullIdentification = pallet_staking::Exposure<AccountId, Balance>;
	type FullIdentificationOf = pallet_staking::ExposureOf<Runtime>;
}

pallet_staking_reward_curve::build! {
	const REWARD_CURVE: PiecewiseLinear<'static> = curve!(
		min_inflation: 0_025_000,
		max_inflation: 0_100_000,
		ideal_stake: 0_500_000,
		falloff: 0_050_000,
		max_piece_count: 40,
		test_precision: 0_005_000,
	);
}

parameter_types! {
	pub const SessionsPerEra: sp_staking::SessionIndex = 6;
	pub const BondingDuration: pallet_staking::EraIndex = 24 * 28;
	pub const SlashDeferDuration: pallet_staking::EraIndex = 24 * 7; // 1/4 the bonding duration.
	pub const RewardCurve: &'static PiecewiseLinear<'static> = &REWARD_CURVE;
	pub const ElectionLookahead: BlockNumber = 150;
}

impl pallet_staking::Trait for Runtime {
	type Currency = Balances;
	type Time = Timestamp;
	type CurrencyToVote = CurrencyToVoteHandler;
	type RewardRemainder = Treasury;
	type Event = Event;
	type Slash = Treasury; // send the slashed funds to the treasury.
	type Reward = (); // rewards are minted from the void
	type SessionsPerEra = SessionsPerEra;
	type BondingDuration = BondingDuration;
	type SlashDeferDuration = SlashDeferDuration;
	/// A super-majority of the council can cancel the slash.
	type SlashCancelOrigin = pallet_collective::EnsureProportionAtLeast<_3, _4, AccountId, CouncilCollective>;
	type SessionInterface = Self;
	type RewardCurve = RewardCurve;
	type NextSessionChange = Babe;
	type ElectionLookahead = ElectionLookahead;
	type Call = Call;
	type SubmitTransaction = TransactionSubmitterOf<Self::KeyType>;
	type KeyType = StakingId;
}

parameter_types! {
	pub const LaunchPeriod: BlockNumber = 28 * 24 * 60 * MINUTES;
	pub const VotingPeriod: BlockNumber = 28 * 24 * 60 * MINUTES;
	pub const EmergencyVotingPeriod: BlockNumber = 3 * 24 * 60 * MINUTES;
	pub const MinimumDeposit: Balance = 100 * DOLLARS;
	pub const EnactmentPeriod: BlockNumber = 30 * 24 * 60 * MINUTES;
	pub const CooloffPeriod: BlockNumber = 28 * 24 * 60 * MINUTES;
	// One cent: $10,000 / MB
	pub const PreimageByteDeposit: Balance = 1 * CENTS;
}

impl pallet_democracy::Trait for Runtime {
	type Proposal = Call;
	type Event = Event;
	type Currency = Balances;
	type EnactmentPeriod = EnactmentPeriod;
	type LaunchPeriod = LaunchPeriod;
	type VotingPeriod = VotingPeriod;
	type MinimumDeposit = MinimumDeposit;
	/// A straight majority of the council can decide what their next motion is.
	type ExternalOrigin = pallet_collective::EnsureProportionAtLeast<_1, _2, AccountId, CouncilCollective>;
	/// A super-majority can have the next scheduled referendum be a straight majority-carries vote.
	type ExternalMajorityOrigin = pallet_collective::EnsureProportionAtLeast<_3, _4, AccountId, CouncilCollective>;
	/// A unanimous council can have the next scheduled referendum be a straight default-carries
	/// (NTB) vote.
	type ExternalDefaultOrigin = pallet_collective::EnsureProportionAtLeast<_1, _1, AccountId, CouncilCollective>;
	/// Two thirds of the technical committee can have an ExternalMajority/ExternalDefault vote
	/// be tabled immediately and with a shorter voting/enactment period.
	type FastTrackOrigin = pallet_collective::EnsureProportionAtLeast<_2, _3, AccountId, TechnicalCollective>;
	type EmergencyVotingPeriod = EmergencyVotingPeriod;
	// To cancel a proposal which has been passed, 2/3 of the council must agree to it.
	type CancellationOrigin = pallet_collective::EnsureProportionAtLeast<_2, _3, AccountId, CouncilCollective>;
	// Any single technical committee member may veto a coming council proposal, however they can
	// only do it once and it lasts only for the cooloff period.
	type VetoOrigin = pallet_collective::EnsureMember<AccountId, TechnicalCollective>;
	type CooloffPeriod = CooloffPeriod;
	type PreimageByteDeposit = PreimageByteDeposit;
	type Slash = Treasury;
}

type CouncilCollective = pallet_collective::Instance1;
impl pallet_collective::Trait<CouncilCollective> for Runtime {
	type Origin = Origin;
	type Proposal = Call;
	type Event = Event;
}

parameter_types! {
	pub const CandidacyBond: Balance = 10 * DOLLARS;
	pub const VotingBond: Balance = 1 * DOLLARS;
	pub const TermDuration: BlockNumber = 7 * DAYS;
	pub const DesiredMembers: u32 = 13;
	pub const DesiredRunnersUp: u32 = 7;
}

impl pallet_elections_phragmen::Trait for Runtime {
	type Event = Event;
	type Currency = Balances;
	type ChangeMembers = Council;
	type CurrencyToVote = CurrencyToVoteHandler;
	type CandidacyBond = CandidacyBond;
	type VotingBond = VotingBond;
	type LoserCandidate = ();
	type BadReport = ();
	type KickedMember = ();
	type DesiredMembers = DesiredMembers;
	type DesiredRunnersUp = DesiredRunnersUp;
	type TermDuration = TermDuration;
}

type TechnicalCollective = pallet_collective::Instance2;
impl pallet_collective::Trait<TechnicalCollective> for Runtime {
	type Origin = Origin;
	type Proposal = Call;
	type Event = Event;
}

impl pallet_membership::Trait<pallet_membership::Instance1> for Runtime {
	type Event = Event;
	type AddOrigin = pallet_collective::EnsureProportionMoreThan<_1, _2, AccountId, CouncilCollective>;
	type RemoveOrigin = pallet_collective::EnsureProportionMoreThan<_1, _2, AccountId, CouncilCollective>;
	type SwapOrigin = pallet_collective::EnsureProportionMoreThan<_1, _2, AccountId, CouncilCollective>;
	type ResetOrigin = pallet_collective::EnsureProportionMoreThan<_1, _2, AccountId, CouncilCollective>;
	type MembershipInitialized = TechnicalCommittee;
	type MembershipChanged = TechnicalCommittee;
}

parameter_types! {
	pub const ProposalBond: Permill = Permill::from_percent(5);
	pub const ProposalBondMinimum: Balance = 1 * DOLLARS;
	pub const SpendPeriod: BlockNumber = 1 * DAYS;
	pub const Burn: Permill = Permill::from_percent(50);
	pub const TipCountdown: BlockNumber = 1 * DAYS;
	pub const TipFindersFee: Percent = Percent::from_percent(20);
	pub const TipReportDepositBase: Balance = 1 * DOLLARS;
	pub const TipReportDepositPerByte: Balance = 1 * CENTS;
}

impl pallet_treasury::Trait for Runtime {
	type Currency = Balances;
	type ApproveOrigin = pallet_collective::EnsureMembers<_4, AccountId, CouncilCollective>;
	type RejectOrigin = pallet_collective::EnsureMembers<_2, AccountId, CouncilCollective>;
	type Tippers = Elections;
	type TipCountdown = TipCountdown;
	type TipFindersFee = TipFindersFee;
	type TipReportDepositBase = TipReportDepositBase;
	type TipReportDepositPerByte = TipReportDepositPerByte;
	type Event = Event;
	type ProposalRejection = ();
	type ProposalBond = ProposalBond;
	type ProposalBondMinimum = ProposalBondMinimum;
	type SpendPeriod = SpendPeriod;
	type Burn = Burn;
}

parameter_types! {
	pub const ContractTransactionBaseFee: Balance = 1 * CENTS;
	pub const ContractTransactionByteFee: Balance = 10 * MILLICENTS;
	pub const ContractFee: Balance = 1 * CENTS;
	pub const TombstoneDeposit: Balance = 1 * DOLLARS;
	pub const RentByteFee: Balance = 1 * DOLLARS;
	pub const RentDepositOffset: Balance = 1000 * DOLLARS;
	pub const SurchargeReward: Balance = 150 * DOLLARS;
}

impl pallet_contracts::Trait for Runtime {
	type Currency = Balances;
	type Time = Timestamp;
	type Randomness = RandomnessCollectiveFlip;
	type Call = Call;
	type Event = Event;
	type DetermineContractAddress = pallet_contracts::SimpleAddressDeterminer<Runtime>;
	type ComputeDispatchFee = pallet_contracts::DefaultDispatchFeeComputor<Runtime>;
	type TrieIdGenerator = pallet_contracts::TrieIdFromParentCounter<Runtime>;
	type GasPayment = ();
	type RentPayment = ();
	type SignedClaimHandicap = pallet_contracts::DefaultSignedClaimHandicap;
	type TombstoneDeposit = TombstoneDeposit;
	type StorageSizeOffset = pallet_contracts::DefaultStorageSizeOffset;
	type RentByteFee = RentByteFee;
	type RentDepositOffset = RentDepositOffset;
	type SurchargeReward = SurchargeReward;
	type TransactionBaseFee = ContractTransactionBaseFee;
	type TransactionByteFee = ContractTransactionByteFee;
	type ContractFee = ContractFee;
	type CallBaseFee = pallet_contracts::DefaultCallBaseFee;
	type InstantiateBaseFee = pallet_contracts::DefaultInstantiateBaseFee;
	type MaxDepth = pallet_contracts::DefaultMaxDepth;
	type MaxValueSize = pallet_contracts::DefaultMaxValueSize;
	type BlockGasLimit = pallet_contracts::DefaultBlockGasLimit;
}

impl pallet_sudo::Trait for Runtime {
	type Event = Event;
	type Call = Call;
}

parameter_types! {
	pub const SessionDuration: BlockNumber = EPOCH_DURATION_IN_SLOTS as _;
}

impl pallet_im_online::Trait for Runtime {
	type AuthorityId = ImOnlineId;
	type Event = Event;
	type Call = Call;
	type SubmitTransaction = TransactionSubmitterOf<Self::AuthorityId>;
	type SessionDuration = SessionDuration;
	type ReportUnresponsiveness = Offences;
}

impl pallet_offences::Trait for Runtime {
	type Event = Event;
	type IdentificationTuple = pallet_session::historical::IdentificationTuple<Self>;
	type OnOffenceHandler = Staking;
}

impl pallet_authority_discovery::Trait for Runtime {}

impl pallet_grandpa::Trait for Runtime {
	type Event = Event;
}

parameter_types! {
	pub const WindowSize: BlockNumber = 101;
	pub const ReportLatency: BlockNumber = 1000;
}

impl pallet_finality_tracker::Trait for Runtime {
	type OnFinalizationStalled = ();
	type WindowSize = WindowSize;
	type ReportLatency = ReportLatency;
}

parameter_types! {
	pub const BasicDeposit: Balance = 10 * DOLLARS;       // 258 bytes on-chain
	pub const FieldDeposit: Balance = 250 * CENTS;        // 66 bytes on-chain
	pub const SubAccountDeposit: Balance = 2 * DOLLARS;   // 53 bytes on-chain
	pub const MaxSubAccounts: u32 = 100;
	pub const MaxAdditionalFields: u32 = 100;
}

impl pallet_identity::Trait for Runtime {
	type Event = Event;
	type Currency = Balances;
	type BasicDeposit = BasicDeposit;
	type FieldDeposit = FieldDeposit;
	type SubAccountDeposit = SubAccountDeposit;
	type MaxSubAccounts = MaxSubAccounts;
	type MaxAdditionalFields = MaxAdditionalFields;
	type Slashed = Treasury;
	type ForceOrigin = pallet_collective::EnsureProportionMoreThan<_1, _2, AccountId, CouncilCollective>;
	type RegistrarOrigin = pallet_collective::EnsureProportionMoreThan<_1, _2, AccountId, CouncilCollective>;
}

parameter_types! {
	pub const ConfigDepositBase: Balance = 5 * DOLLARS;
	pub const FriendDepositFactor: Balance = 50 * CENTS;
	pub const MaxFriends: u16 = 9;
	pub const RecoveryDeposit: Balance = 5 * DOLLARS;
}

impl pallet_recovery::Trait for Runtime {
	type Event = Event;
	type Call = Call;
	type Currency = Balances;
	type ConfigDepositBase = ConfigDepositBase;
	type FriendDepositFactor = FriendDepositFactor;
	type MaxFriends = MaxFriends;
	type RecoveryDeposit = RecoveryDeposit;
}

parameter_types! {
	pub const CandidateDeposit: Balance = 10 * DOLLARS;
	pub const WrongSideDeduction: Balance = 2 * DOLLARS;
	pub const MaxStrikes: u32 = 10;
	pub const RotationPeriod: BlockNumber = 80 * HOURS;
	pub const PeriodSpend: Balance = 500 * DOLLARS;
	pub const MaxLockDuration: BlockNumber = 36 * 30 * DAYS;
	pub const ChallengePeriod: BlockNumber = 7 * DAYS;
}

impl pallet_society::Trait for Runtime {
	type Event = Event;
	type Currency = Balances;
	type Randomness = RandomnessCollectiveFlip;
	type CandidateDeposit = CandidateDeposit;
	type WrongSideDeduction = WrongSideDeduction;
	type MaxStrikes = MaxStrikes;
	type PeriodSpend = PeriodSpend;
	type MembershipChanged = ();
	type RotationPeriod = RotationPeriod;
	type MaxLockDuration = MaxLockDuration;
	type FounderSetOrigin = pallet_collective::EnsureProportionMoreThan<_1, _2, AccountId, CouncilCollective>;
	type SuspensionJudgementOrigin = pallet_society::EnsureFounder<Runtime>;
	type ChallengePeriod = ChallengePeriod;
}

impl pallet_vesting::Trait for Runtime {
	type Event = Event;
	type Currency = Balances;
	type BlockNumberToBalance = ConvertInto;
}

construct_runtime!(
	pub enum Runtime where
		Block = Block,
		NodeBlock = node_primitives::Block,
		UncheckedExtrinsic = UncheckedExtrinsic
	{
		System: frame_system::{Module, Call, Config, Storage, Event<T>},
		Utility: pallet_utility::{Module, Call, Storage, Event<T>},
		Babe: pallet_babe::{Module, Call, Storage, Config, Inherent(Timestamp)},
		Timestamp: pallet_timestamp::{Module, Call, Storage, Inherent},
		Authorship: pallet_authorship::{Module, Call, Storage, Inherent},
		Indices: pallet_indices::{Module, Call, Storage, Config<T>, Event<T>},
		Balances: pallet_balances::{Module, Call, Storage, Config<T>, Event<T>},
		TransactionPayment: pallet_transaction_payment::{Module, Storage},
		Staking: pallet_staking::{Module, Call, Config<T>, Storage, Event<T>, ValidateUnsigned},
		Session: pallet_session::{Module, Call, Storage, Event, Config<T>},
		Democracy: pallet_democracy::{Module, Call, Storage, Config, Event<T>},
		Council: pallet_collective::<Instance1>::{Module, Call, Storage, Origin<T>, Event<T>, Config<T>},
		TechnicalCommittee: pallet_collective::<Instance2>::{Module, Call, Storage, Origin<T>, Event<T>, Config<T>},
		Elections: pallet_elections_phragmen::{Module, Call, Storage, Event<T>},
		TechnicalMembership: pallet_membership::<Instance1>::{Module, Call, Storage, Event<T>, Config<T>},
		FinalityTracker: pallet_finality_tracker::{Module, Call, Inherent},
		Grandpa: pallet_grandpa::{Module, Call, Storage, Config, Event},
		Treasury: pallet_treasury::{Module, Call, Storage, Config, Event<T>},
		Contracts: pallet_contracts::{Module, Call, Config<T>, Storage, Event<T>},
		Sudo: pallet_sudo::{Module, Call, Config<T>, Storage, Event<T>},
		ImOnline: pallet_im_online::{Module, Call, Storage, Event<T>, ValidateUnsigned, Config<T>},
		AuthorityDiscovery: pallet_authority_discovery::{Module, Call, Config},
		Offences: pallet_offences::{Module, Call, Storage, Event},
		RandomnessCollectiveFlip: pallet_randomness_collective_flip::{Module, Call, Storage},
		Identity: pallet_identity::{Module, Call, Storage, Event<T>},
		Society: pallet_society::{Module, Call, Storage, Event<T>, Config<T>},
		Recovery: pallet_recovery::{Module, Call, Storage, Event<T>},
		Vesting: pallet_vesting::{Module, Call, Storage, Event<T>, Config<T>},
	}
);

/// The address format for describing accounts.
pub type Address = <Indices as StaticLookup>::Source;
/// Block header type as expected by this runtime.
pub type Header = generic::Header<BlockNumber, BlakeTwo256>;
/// Block type as expected by this runtime.
pub type Block = generic::Block<Header, UncheckedExtrinsic>;
/// A Block signed with a Justification
pub type SignedBlock = generic::SignedBlock<Block>;
/// BlockId type as expected by this runtime.
pub type BlockId = generic::BlockId<Block>;
/// The SignedExtension to the basic transaction logic.
pub type SignedExtra = (
	frame_system::CheckVersion<Runtime>,
	frame_system::CheckGenesis<Runtime>,
	frame_system::CheckEra<Runtime>,
	frame_system::CheckNonce<Runtime>,
	frame_system::CheckWeight<Runtime>,
	pallet_transaction_payment::ChargeTransactionPayment<Runtime>,
	pallet_contracts::CheckBlockGasLimit<Runtime>,
	pallet_staking::LockStakingStatus<Runtime>,
);
/// Unchecked extrinsic type as expected by this runtime.
pub type UncheckedExtrinsic = generic::UncheckedExtrinsic<Address, Call, Signature, SignedExtra>;
/// The payload being signed in transactions.
pub type SignedPayload = generic::SignedPayload<Call, SignedExtra>;
/// Extrinsic type that has already been checked.
pub type CheckedExtrinsic = generic::CheckedExtrinsic<AccountId, Call, SignedExtra>;
/// Executive: handles dispatch to the various modules.
pub type Executive = frame_executive::Executive<Runtime, Block, frame_system::ChainContext<Runtime>, Runtime, AllModules>;

impl_runtime_apis! {
	impl sp_api::Core<Block> for Runtime {
		fn version() -> RuntimeVersion {
			VERSION
		}

		fn execute_block(block: Block) {
			Executive::execute_block(block)
		}

		fn initialize_block(header: &<Block as BlockT>::Header) {
			Executive::initialize_block(header)
		}
	}

	impl sp_api::Metadata<Block> for Runtime {
		fn metadata() -> OpaqueMetadata {
			Runtime::metadata().into()
		}
	}

	impl sp_block_builder::BlockBuilder<Block> for Runtime {
		fn apply_extrinsic(extrinsic: <Block as BlockT>::Extrinsic) -> ApplyExtrinsicResult {
			Executive::apply_extrinsic(extrinsic)
		}

		fn apply_trusted_extrinsic(extrinsic: <Block as BlockT>::Extrinsic) -> ApplyExtrinsicResult {
			Executive::apply_trusted_extrinsic(extrinsic)
		}

		fn finalize_block() -> <Block as BlockT>::Header {
			Executive::finalize_block()
		}

		fn inherent_extrinsics(data: InherentData) -> Vec<<Block as BlockT>::Extrinsic> {
			data.create_extrinsics()
		}

		fn check_inherents(block: Block, data: InherentData) -> CheckInherentsResult {
			data.check_extrinsics(&block)
		}

		fn random_seed() -> <Block as BlockT>::Hash {
			RandomnessCollectiveFlip::random_seed()
		}
	}

	impl sp_transaction_pool::runtime_api::TaggedTransactionQueue<Block> for Runtime {
		fn validate_transaction(tx: <Block as BlockT>::Extrinsic) -> TransactionValidity {
			Executive::validate_transaction(tx)
		}
	}

	impl sp_offchain::OffchainWorkerApi<Block> for Runtime {
		fn offchain_worker(header: &<Block as BlockT>::Header) {
			Executive::offchain_worker(header)
		}
	}

	impl fg_primitives::GrandpaApi<Block> for Runtime {
		fn grandpa_authorities() -> GrandpaAuthorityList {
			Grandpa::grandpa_authorities()
		}
	}

	impl sp_consensus_babe::BabeApi<Block> for Runtime {
		fn configuration() -> sp_consensus_babe::BabeConfiguration {
			// The choice of `c` parameter (where `1 - c` represents the
			// probability of a slot being empty), is done in accordance to the
			// slot duration and expected target block time, for safely
			// resisting network delays of maximum two seconds.
			// <https://research.web3.foundation/en/latest/polkadot/BABE/Babe/#6-practical-results>
			sp_consensus_babe::BabeConfiguration {
				slot_duration: Babe::slot_duration(),
				epoch_length: EpochDuration::get(),
				c: PRIMARY_PROBABILITY,
				genesis_authorities: Babe::authorities(),
				randomness: Babe::randomness(),
				secondary_slots: true,
			}
		}

		fn current_epoch_start() -> sp_consensus_babe::SlotNumber {
			Babe::current_epoch_start()
		}
	}

	impl sp_authority_discovery::AuthorityDiscoveryApi<Block> for Runtime {
		fn authorities() -> Vec<AuthorityDiscoveryId> {
			AuthorityDiscovery::authorities()
		}
	}

	impl frame_system_rpc_runtime_api::AccountNonceApi<Block, AccountId, Index> for Runtime {
		fn account_nonce(account: AccountId) -> Index {
			System::account_nonce(account)
		}
	}

	impl pallet_contracts_rpc_runtime_api::ContractsApi<Block, AccountId, Balance, BlockNumber>
		for Runtime
	{
		fn call(
			origin: AccountId,
			dest: AccountId,
			value: Balance,
			gas_limit: u64,
			input_data: Vec<u8>,
		) -> ContractExecResult {
			let exec_result =
				Contracts::bare_call(origin, dest.into(), value, gas_limit, input_data);
			match exec_result {
				Ok(v) => ContractExecResult::Success {
					status: v.status,
					data: v.data,
				},
				Err(_) => ContractExecResult::Error,
			}
		}

		fn get_storage(
			address: AccountId,
			key: [u8; 32],
		) -> pallet_contracts_primitives::GetStorageResult {
			Contracts::get_storage(address, key)
		}

		fn rent_projection(
			address: AccountId,
		) -> pallet_contracts_primitives::RentProjectionResult<BlockNumber> {
			Contracts::rent_projection(address)
		}
	}

	impl pallet_transaction_payment_rpc_runtime_api::TransactionPaymentApi<
		Block,
		Balance,
		UncheckedExtrinsic,
	> for Runtime {
		fn query_info(uxt: UncheckedExtrinsic, len: u32) -> RuntimeDispatchInfo<Balance> {
			TransactionPayment::query_info(uxt, len)
		}
	}

	impl sp_session::SessionKeys<Block> for Runtime {
		fn generate_session_keys(seed: Option<Vec<u8>>) -> Vec<u8> {
			SessionKeys::generate(seed)
		}

		fn decode_session_keys(
			encoded: Vec<u8>,
		) -> Option<Vec<(Vec<u8>, sp_core::crypto::KeyTypeId)>> {
			SessionKeys::decode_into_raw_public_keys(&encoded)
		}
	}

	impl frame_benchmarking::Benchmark<Block> for Runtime {
		fn dispatch_benchmark(
			module: Vec<u8>,
			extrinsic: Vec<u8>,
			steps: u32,
			repeat: u32,
		) -> Option<Vec<frame_benchmarking::BenchmarkResults>> {
			use frame_benchmarking::Benchmarking;

			match module.as_slice() {
				b"pallet-balances" | b"balances" => Balances::run_benchmark(extrinsic, steps, repeat).ok(),
				b"pallet-identity" | b"identity" => Identity::run_benchmark(extrinsic, steps, repeat).ok(),
				b"pallet-timestamp" | b"timestamp" => Timestamp::run_benchmark(extrinsic, steps, repeat).ok(),
<<<<<<< HEAD
				b"pallet-staking" | b"staking" => Staking::run_benchmark(extrinsic, steps, repeat).ok(),
				_ => return None,
=======
				_ => None,
>>>>>>> 16d8c649
			}
		}
	}
}

#[cfg(test)]
mod tests {
	use super::*;
	use frame_system::offchain::{SignAndSubmitTransaction, SubmitSignedTransaction};

	#[test]
	fn validate_transaction_submitter_bounds() {
		fn is_submit_signed_transaction<T>() where
			T: SubmitSignedTransaction<
				Runtime,
				Call,
			>,
		{}

		fn is_sign_and_submit_transaction<T>() where
			T: SignAndSubmitTransaction<
				Runtime,
				Call,
				Extrinsic=UncheckedExtrinsic,
				CreateTransaction=Runtime,
				Signer=ImOnlineId,
			>,
		{}

		is_submit_signed_transaction::<TransactionSubmitterOf<ImOnlineId>>();
		is_sign_and_submit_transaction::<TransactionSubmitterOf<ImOnlineId>>();
	}

	#[test]
	fn block_hooks_weight_should_not_exceed_limits() {
		use frame_support::weights::WeighBlock;
		let check_for_block = |b| {
			let block_hooks_weight =
				<AllModules as WeighBlock<BlockNumber>>::on_initialize(b) +
				<AllModules as WeighBlock<BlockNumber>>::on_finalize(b);

			assert_eq!(
				block_hooks_weight,
				0,
				"This test might fail simply because the value being compared to has increased to a \
				module declaring a new weight for a hook or call. In this case update the test and \
				happily move on.",
			);

			// Invariant. Always must be like this to have a sane chain.
			assert!(block_hooks_weight < MaximumBlockWeight::get());

			// Warning.
			if block_hooks_weight > MaximumBlockWeight::get() / 2 {
				println!(
					"block hooks weight is consuming more than a block's capacity. You probably want \
					to re-think this. This test will fail now."
				);
				assert!(false);
			}
		};

		let _ = (0..100_000).for_each(check_for_block);
	}
}<|MERGE_RESOLUTION|>--- conflicted
+++ resolved
@@ -839,12 +839,8 @@
 				b"pallet-balances" | b"balances" => Balances::run_benchmark(extrinsic, steps, repeat).ok(),
 				b"pallet-identity" | b"identity" => Identity::run_benchmark(extrinsic, steps, repeat).ok(),
 				b"pallet-timestamp" | b"timestamp" => Timestamp::run_benchmark(extrinsic, steps, repeat).ok(),
-<<<<<<< HEAD
 				b"pallet-staking" | b"staking" => Staking::run_benchmark(extrinsic, steps, repeat).ok(),
-				_ => return None,
-=======
 				_ => None,
->>>>>>> 16d8c649
 			}
 		}
 	}
