--- conflicted
+++ resolved
@@ -2752,7 +2752,91 @@
 	}
 
 	#[test]
-<<<<<<< HEAD
+	fn state_reverted_on_reorg() {
+		let _ = env_logger::try_init();
+		let client = test_client::new();
+
+		let current_balance = ||
+			client.runtime_api().balance_of(
+				&BlockId::number(client.current_height()), AccountKeyring::Alice.into()
+			).unwrap();
+
+		// G -> A1 -> A2
+		//   \
+		//    -> B1
+		let mut a1 = client.new_block_at(&BlockId::Number(0), Default::default()).unwrap();
+		a1.push_transfer(Transfer {
+			from: AccountKeyring::Alice.into(),
+			to: AccountKeyring::Bob.into(),
+			amount: 10,
+			nonce: 0,
+		}).unwrap();
+		let a1 = a1.bake().unwrap();
+		client.import(BlockOrigin::Own, a1.clone()).unwrap();
+
+		let mut b1 = client.new_block_at(&BlockId::Number(0), Default::default()).unwrap();
+		b1.push_transfer(Transfer {
+			from: AccountKeyring::Alice.into(),
+			to: AccountKeyring::Ferdie.into(),
+			amount: 50,
+			nonce: 0,
+		}).unwrap();
+		let b1 = b1.bake().unwrap();
+		// Reorg to B1
+		client.import_as_best(BlockOrigin::Own, b1.clone()).unwrap();
+
+		assert_eq!(950, current_balance());
+		let mut a2 = client.new_block_at(&BlockId::Hash(a1.hash()), Default::default()).unwrap();
+		a2.push_transfer(Transfer {
+			from: AccountKeyring::Alice.into(),
+			to: AccountKeyring::Charlie.into(),
+			amount: 10,
+			nonce: 1,
+		}).unwrap();
+		// Re-org to A2
+		client.import_as_best(BlockOrigin::Own, a2.bake().unwrap()).unwrap();
+		assert_eq!(980, current_balance());
+	}
+
+	#[test]
+	fn state_reverted_on_set_head() {
+		let _ = env_logger::try_init();
+		let client = test_client::new();
+
+		let current_balance = ||
+			client.runtime_api().balance_of(
+				&BlockId::number(client.current_height()), AccountKeyring::Alice.into()
+			).unwrap();
+
+		// G -> A1
+		//   \
+		//    -> B1
+		let mut a1 = client.new_block_at(&BlockId::Number(0), Default::default()).unwrap();
+		a1.push_transfer(Transfer {
+			from: AccountKeyring::Alice.into(),
+			to: AccountKeyring::Bob.into(),
+			amount: 10,
+			nonce: 0,
+		}).unwrap();
+		let a1 = a1.bake().unwrap();
+		client.import(BlockOrigin::Own, a1.clone()).unwrap();
+
+		let mut b1 = client.new_block_at(&BlockId::Number(0), Default::default()).unwrap();
+		b1.push_transfer(Transfer {
+			from: AccountKeyring::Alice.into(),
+			to: AccountKeyring::Ferdie.into(),
+			amount: 50,
+			nonce: 0,
+		}).unwrap();
+		let b1 = b1.bake().unwrap();
+		client.import(BlockOrigin::Own, b1.clone()).unwrap();
+		assert_eq!(990, current_balance());
+		// Set B1 as new best
+		client.set_head(BlockId::hash(b1.hash())).unwrap();
+		assert_eq!(950, current_balance());
+	}
+
+	#[test]
 	fn imports_blocks_with_changes_tries_config_change() {
 		// create client with initial 4^2 configuration
 		let client = TestClientBuilder::with_default_backend()
@@ -2839,89 +2923,5 @@
 			client.key_changes(1, BlockId::Number(31), &StorageKey(vec![42])).unwrap(),
 			vec![(30, 0), (27, 0), (25, 0), (24, 0), (11, 0)]
 		);
-=======
-	fn state_reverted_on_reorg() {
-		let _ = env_logger::try_init();
-		let client = test_client::new();
-
-		let current_balance = ||
-			client.runtime_api().balance_of(
-				&BlockId::number(client.current_height()), AccountKeyring::Alice.into()
-			).unwrap();
-
-		// G -> A1 -> A2
-		//   \
-		//    -> B1
-		let mut a1 = client.new_block_at(&BlockId::Number(0), Default::default()).unwrap();
-		a1.push_transfer(Transfer {
-			from: AccountKeyring::Alice.into(),
-			to: AccountKeyring::Bob.into(),
-			amount: 10,
-			nonce: 0,
-		}).unwrap();
-		let a1 = a1.bake().unwrap();
-		client.import(BlockOrigin::Own, a1.clone()).unwrap();
-
-		let mut b1 = client.new_block_at(&BlockId::Number(0), Default::default()).unwrap();
-		b1.push_transfer(Transfer {
-			from: AccountKeyring::Alice.into(),
-			to: AccountKeyring::Ferdie.into(),
-			amount: 50,
-			nonce: 0,
-		}).unwrap();
-		let b1 = b1.bake().unwrap();
-		// Reorg to B1
-		client.import_as_best(BlockOrigin::Own, b1.clone()).unwrap();
-
-		assert_eq!(950, current_balance());
-		let mut a2 = client.new_block_at(&BlockId::Hash(a1.hash()), Default::default()).unwrap();
-		a2.push_transfer(Transfer {
-			from: AccountKeyring::Alice.into(),
-			to: AccountKeyring::Charlie.into(),
-			amount: 10,
-			nonce: 1,
-		}).unwrap();
-		// Re-org to A2
-		client.import_as_best(BlockOrigin::Own, a2.bake().unwrap()).unwrap();
-		assert_eq!(980, current_balance());
-	}
-
-	#[test]
-	fn state_reverted_on_set_head() {
-		let _ = env_logger::try_init();
-		let client = test_client::new();
-
-		let current_balance = ||
-			client.runtime_api().balance_of(
-				&BlockId::number(client.current_height()), AccountKeyring::Alice.into()
-			).unwrap();
-
-		// G -> A1
-		//   \
-		//    -> B1
-		let mut a1 = client.new_block_at(&BlockId::Number(0), Default::default()).unwrap();
-		a1.push_transfer(Transfer {
-			from: AccountKeyring::Alice.into(),
-			to: AccountKeyring::Bob.into(),
-			amount: 10,
-			nonce: 0,
-		}).unwrap();
-		let a1 = a1.bake().unwrap();
-		client.import(BlockOrigin::Own, a1.clone()).unwrap();
-
-		let mut b1 = client.new_block_at(&BlockId::Number(0), Default::default()).unwrap();
-		b1.push_transfer(Transfer {
-			from: AccountKeyring::Alice.into(),
-			to: AccountKeyring::Ferdie.into(),
-			amount: 50,
-			nonce: 0,
-		}).unwrap();
-		let b1 = b1.bake().unwrap();
-		client.import(BlockOrigin::Own, b1.clone()).unwrap();
-		assert_eq!(990, current_balance());
-		// Set B1 as new best
-		client.set_head(BlockId::hash(b1.hash())).unwrap();
-		assert_eq!(950, current_balance());
->>>>>>> 04ef6fa2
 	}
 }