// Copyright 2017-2019 Parity Technologies (UK) Ltd.
// This file is part of Substrate.

// Substrate is free software: you can redistribute it and/or modify
// it under the terms of the GNU General Public License as published by
// the Free Software Foundation, either version 3 of the License, or
// (at your option) any later version.

// Substrate is distributed in the hope that it will be useful,
// but WITHOUT ANY WARRANTY; without even the implied warranty of
// MERCHANTABILITY or FITNESS FOR A PARTICULAR PURPOSE.  See the
// GNU General Public License for more details.

// You should have received a copy of the GNU General Public License
// along with Substrate.  If not, see <http://www.gnu.org/licenses/>.

//! Tool for creating the genesis block.

use sr_primitives::traits::{Block as BlockT, Header as HeaderT, Hash as HashT, Zero};

/// Create a genesis block, given the initial storage.
pub fn construct_genesis_block<
	Block: BlockT
> (
	state_root: Block::Hash
) -> Block {
	let extrinsics_root = <<<Block as BlockT>::Header as HeaderT>::Hashing as HashT>::trie_root(
		Vec::new(),
	);

	Block::new(
		<<Block as BlockT>::Header as HeaderT>::new(
			Zero::zero(),
			extrinsics_root,
			state_root,
			Default::default(),
			Default::default()
		),
		Default::default()
	)
}

#[cfg(test)]
mod tests {
	use codec::{Encode, Decode, Joiner};
	use executor::native_executor_instance;
<<<<<<< HEAD
	use state_machine::{self, OverlayedChanges, ExecutionStrategy};
=======
	use state_machine::{
		StateMachine, OverlayedChanges, ExecutionStrategy, InMemoryChangesTrieStorage,
	};
>>>>>>> 2980dcf3
	use state_machine::backend::InMemory;
	use test_client::{
		runtime::genesismap::{GenesisConfig, insert_genesis_block},
		runtime::{Hash, Transfer, Block, BlockNumber, Header, Digest},
		AccountKeyring, Sr25519Keyring,
	};
	use primitives::{Blake2Hasher, map};
	use hex_literal::*;

	native_executor_instance!(
		Executor,
		test_client::runtime::api::dispatch,
		test_client::runtime::native_version
	);

	fn executor() -> executor::NativeExecutor<Executor> {
		executor::NativeExecutor::new(executor::WasmExecutionMethod::Interpreted, None)
	}

	fn construct_block(
		backend: &InMemory<Blake2Hasher>,
		number: BlockNumber,
		parent_hash: Hash,
		state_root: Hash,
		txs: Vec<Transfer>
	) -> (Vec<u8>, Hash) {
		use trie::{TrieConfiguration, trie_types::Layout};

		let transactions = txs.into_iter().map(|tx| tx.into_signed_tx()).collect::<Vec<_>>();

		let iter = transactions.iter().map(Encode::encode);
		let extrinsics_root = Layout::<Blake2Hasher>::ordered_trie_root(iter).into();

		let mut header = Header {
			parent_hash,
			number,
			state_root,
			extrinsics_root,
			digest: Digest { logs: vec![], },
		};
		let hash = header.hash();
		let mut overlay = OverlayedChanges::default();

		StateMachine::new(
			backend,
<<<<<<< HEAD
			state_machine::disabled_changes_trie_state::<_, u64>(),
			state_machine::NeverOffchainExt::new(),
=======
			Some(&InMemoryChangesTrieStorage::<_, u64>::new()),
			None,
>>>>>>> 2980dcf3
			&mut overlay,
			&executor(),
			"Core_initialize_block",
			&header.encode(),
			None,
		).execute(
			ExecutionStrategy::NativeElseWasm,
		).unwrap();

		for tx in transactions.iter() {
			StateMachine::new(
				backend,
<<<<<<< HEAD
				state_machine::disabled_changes_trie_state::<_, u64>(),
				state_machine::NeverOffchainExt::new(),
=======
				Some(&InMemoryChangesTrieStorage::<_, u64>::new()),
				None,
>>>>>>> 2980dcf3
				&mut overlay,
				&executor(),
				"BlockBuilder_apply_extrinsic",
				&tx.encode(),
				None,
			).execute(
				ExecutionStrategy::NativeElseWasm,
			).unwrap();
		}

		let (ret_data, _, _) = StateMachine::new(
			backend,
<<<<<<< HEAD
			state_machine::disabled_changes_trie_state::<_, u64>(),
			state_machine::NeverOffchainExt::new(),
=======
			Some(&InMemoryChangesTrieStorage::<_, u64>::new()),
			None,
>>>>>>> 2980dcf3
			&mut overlay,
			&executor(),
			"BlockBuilder_finalize_block",
			&[],
			None,
		).execute(
			ExecutionStrategy::NativeElseWasm,
		).unwrap();
		header = Header::decode(&mut &ret_data[..]).unwrap();

		(vec![].and(&Block { header, extrinsics: transactions }), hash)
	}

	fn block1(genesis_hash: Hash, backend: &InMemory<Blake2Hasher>) -> (Vec<u8>, Hash) {
		construct_block(
			backend,
			1,
			genesis_hash,
			hex!("25e5b37074063ab75c889326246640729b40d0c86932edc527bc80db0e04fe5c").into(),
			vec![Transfer {
				from: AccountKeyring::One.into(),
				to: AccountKeyring::Two.into(),
				amount: 69,
				nonce: 0,
			}]
		)
	}

	#[test]
	fn construct_genesis_should_work_with_native() {
		let mut storage = GenesisConfig::new(None,
			vec![Sr25519Keyring::One.public().into(), Sr25519Keyring::Two.public().into()],
			vec![AccountKeyring::One.into(), AccountKeyring::Two.into()],
			1000,
			None,
			map![],
			map![],
		).genesis_map();
		let genesis_hash = insert_genesis_block(&mut storage);

		let backend = InMemory::from(storage);
		let (b1data, _b1hash) = block1(genesis_hash, &backend);

		let mut overlay = OverlayedChanges::default();
		let _ = StateMachine::new(
			&backend,
<<<<<<< HEAD
			state_machine::disabled_changes_trie_state::<_, u64>(),
			state_machine::NeverOffchainExt::new(),
=======
			Some(&InMemoryChangesTrieStorage::<_, u64>::new()),
			None,
>>>>>>> 2980dcf3
			&mut overlay,
			&executor(),
			"Core_execute_block",
			&b1data,
			None,
		).execute(
			ExecutionStrategy::NativeElseWasm,
		).unwrap();
	}

	#[test]
	fn construct_genesis_should_work_with_wasm() {
		let mut storage = GenesisConfig::new(None,
			vec![Sr25519Keyring::One.public().into(), Sr25519Keyring::Two.public().into()],
			vec![AccountKeyring::One.into(), AccountKeyring::Two.into()],
			1000,
			None,
			map![],
			map![],
		).genesis_map();
		let genesis_hash = insert_genesis_block(&mut storage);

		let backend = InMemory::from(storage);
		let (b1data, _b1hash) = block1(genesis_hash, &backend);

		let mut overlay = OverlayedChanges::default();
		let _ = StateMachine::new(
			&backend,
<<<<<<< HEAD
			state_machine::disabled_changes_trie_state::<_, u64>(),
			state_machine::NeverOffchainExt::new(),
=======
			Some(&InMemoryChangesTrieStorage::<_, u64>::new()),
			None,
>>>>>>> 2980dcf3
			&mut overlay,
			&executor(),
			"Core_execute_block",
			&b1data,
			None,
		).execute(
			ExecutionStrategy::AlwaysWasm,
		).unwrap();
	}

	#[test]
	fn construct_genesis_with_bad_transaction_should_panic() {
		let mut storage = GenesisConfig::new(None,
			vec![Sr25519Keyring::One.public().into(), Sr25519Keyring::Two.public().into()],
			vec![AccountKeyring::One.into(), AccountKeyring::Two.into()],
			68,
			None,
			map![],
			map![],
		).genesis_map();
		let genesis_hash = insert_genesis_block(&mut storage);

		let backend = InMemory::from(storage);
		let (b1data, _b1hash) = block1(genesis_hash, &backend);

		let mut overlay = OverlayedChanges::default();
		let r = StateMachine::new(
			&backend,
<<<<<<< HEAD
			state_machine::disabled_changes_trie_state::<_, u64>(),
			state_machine::NeverOffchainExt::new(),
=======
			Some(&InMemoryChangesTrieStorage::<_, u64>::new()),
			None,
>>>>>>> 2980dcf3
			&mut overlay,
			&executor(),
			"Core_execute_block",
			&b1data,
			None,
		).execute(
			ExecutionStrategy::NativeElseWasm,
		);
		assert!(r.is_err());
	}
}<|MERGE_RESOLUTION|>--- conflicted
+++ resolved
@@ -44,13 +44,7 @@
 mod tests {
 	use codec::{Encode, Decode, Joiner};
 	use executor::native_executor_instance;
-<<<<<<< HEAD
-	use state_machine::{self, OverlayedChanges, ExecutionStrategy};
-=======
-	use state_machine::{
-		StateMachine, OverlayedChanges, ExecutionStrategy, InMemoryChangesTrieStorage,
-	};
->>>>>>> 2980dcf3
+	use state_machine::{self, StateMachine, OverlayedChanges, ExecutionStrategy};
 	use state_machine::backend::InMemory;
 	use test_client::{
 		runtime::genesismap::{GenesisConfig, insert_genesis_block},
@@ -96,13 +90,8 @@
 
 		StateMachine::new(
 			backend,
-<<<<<<< HEAD
-			state_machine::disabled_changes_trie_state::<_, u64>(),
-			state_machine::NeverOffchainExt::new(),
-=======
-			Some(&InMemoryChangesTrieStorage::<_, u64>::new()),
-			None,
->>>>>>> 2980dcf3
+			state_machine::disabled_changes_trie_state::<_, u64>(),
+			None,
 			&mut overlay,
 			&executor(),
 			"Core_initialize_block",
@@ -115,13 +104,8 @@
 		for tx in transactions.iter() {
 			StateMachine::new(
 				backend,
-<<<<<<< HEAD
 				state_machine::disabled_changes_trie_state::<_, u64>(),
-				state_machine::NeverOffchainExt::new(),
-=======
-				Some(&InMemoryChangesTrieStorage::<_, u64>::new()),
 				None,
->>>>>>> 2980dcf3
 				&mut overlay,
 				&executor(),
 				"BlockBuilder_apply_extrinsic",
@@ -134,13 +118,8 @@
 
 		let (ret_data, _, _) = StateMachine::new(
 			backend,
-<<<<<<< HEAD
-			state_machine::disabled_changes_trie_state::<_, u64>(),
-			state_machine::NeverOffchainExt::new(),
-=======
-			Some(&InMemoryChangesTrieStorage::<_, u64>::new()),
-			None,
->>>>>>> 2980dcf3
+			state_machine::disabled_changes_trie_state::<_, u64>(),
+			None,
 			&mut overlay,
 			&executor(),
 			"BlockBuilder_finalize_block",
@@ -187,13 +166,8 @@
 		let mut overlay = OverlayedChanges::default();
 		let _ = StateMachine::new(
 			&backend,
-<<<<<<< HEAD
-			state_machine::disabled_changes_trie_state::<_, u64>(),
-			state_machine::NeverOffchainExt::new(),
-=======
-			Some(&InMemoryChangesTrieStorage::<_, u64>::new()),
-			None,
->>>>>>> 2980dcf3
+			state_machine::disabled_changes_trie_state::<_, u64>(),
+			None,
 			&mut overlay,
 			&executor(),
 			"Core_execute_block",
@@ -222,13 +196,8 @@
 		let mut overlay = OverlayedChanges::default();
 		let _ = StateMachine::new(
 			&backend,
-<<<<<<< HEAD
-			state_machine::disabled_changes_trie_state::<_, u64>(),
-			state_machine::NeverOffchainExt::new(),
-=======
-			Some(&InMemoryChangesTrieStorage::<_, u64>::new()),
-			None,
->>>>>>> 2980dcf3
+			state_machine::disabled_changes_trie_state::<_, u64>(),
+			None,
 			&mut overlay,
 			&executor(),
 			"Core_execute_block",
@@ -257,13 +226,8 @@
 		let mut overlay = OverlayedChanges::default();
 		let r = StateMachine::new(
 			&backend,
-<<<<<<< HEAD
-			state_machine::disabled_changes_trie_state::<_, u64>(),
-			state_machine::NeverOffchainExt::new(),
-=======
-			Some(&InMemoryChangesTrieStorage::<_, u64>::new()),
-			None,
->>>>>>> 2980dcf3
+			state_machine::disabled_changes_trie_state::<_, u64>(),
+			None,
 			&mut overlay,
 			&executor(),
 			"Core_execute_block",
