// Copyright 2017-2019 Parity Technologies (UK) Ltd.
// This file is part of Substrate.

// Substrate is free software: you can redistribute it and/or modify
// it under the terms of the GNU General Public License as published by
// the Free Software Foundation, either version 3 of the License, or
// (at your option) any later version.

// Substrate is distributed in the hope that it will be useful,
// but WITHOUT ANY WARRANTY; without even the implied warranty of
// MERCHANTABILITY or FITNESS FOR A PARTICULAR PURPOSE.  See the
// GNU General Public License for more details.

// You should have received a copy of the GNU General Public License
// along with Substrate.  If not, see <http://www.gnu.org/licenses/>.

//! On-demand requests service.

use std::collections::{HashMap, VecDeque};
use std::sync::Arc;
use std::time::{Instant, Duration};
use log::{trace, info};
use futures::sync::oneshot::{Sender as OneShotSender};
use linked_hash_map::{Entry, LinkedHashMap};
use client::error::Error as ClientError;
use client::light::fetcher::{FetchChecker, RemoteHeaderRequest,
	RemoteCallRequest, RemoteReadRequest, RemoteChangesRequest, ChangesProof,
	RemoteReadChildRequest, RemoteBodyRequest};
use crate::message::{self, BlockAttributes, Direction, FromBlock, RequestId};
use libp2p::PeerId;
use crate::config::Roles;
use sr_primitives::traits::{Block as BlockT, Header as HeaderT, NumberFor};

/// Remote request timeout.
const REQUEST_TIMEOUT: Duration = Duration::from_secs(15);
/// Default request retry count.
const RETRY_COUNT: usize = 1;
/// Reputation change for a peer when a request timed out.
const TIMEOUT_REPUTATION_CHANGE: i32 = -(1 << 8);

/// Trait used by the `OnDemandCore` service to communicate messages back to the network.
pub trait OnDemandNetwork<B: BlockT> {
	/// Adjusts the reputation of the given peer.
	fn report_peer(&mut self, who: &PeerId, reputation_change: i32);

	/// Disconnect from the given peer. Used in case of misbehaviour.
	fn disconnect_peer(&mut self, who: &PeerId);

	/// Send to `who` a request for a header.
	fn send_header_request(&mut self, who: &PeerId, id: RequestId, block: <<B as BlockT>::Header as HeaderT>::Number);

	/// Send to `who` a read request.
	fn send_read_request(&mut self, who: &PeerId, id: RequestId, block: <B as BlockT>::Hash, key: Vec<u8>);

	/// Send to `who` a child read request.
	fn send_read_child_request(
		&mut self,
		who: &PeerId,
		id: RequestId,
		block: <B as BlockT>::Hash,
		storage_key: Vec<u8>,
		key: Vec<u8>
	);

	/// Send to `who` a call request.
	fn send_call_request(
		&mut self,
		who: &PeerId,
		id: RequestId,
		block: <B as BlockT>::Hash,
		method: String,
		data: Vec<u8>
	);

	/// Send to `who` a changes request.
	fn send_changes_request(
		&mut self,
		who: &PeerId,
		id: RequestId,
		first: <B as BlockT>::Hash,
		last: <B as BlockT>::Hash,
		min: <B as BlockT>::Hash,
		max: <B as BlockT>::Hash,
		key: Vec<u8>
	);

	/// Send to `who` a body request.
	fn send_body_request(
		&mut self,
		who: &PeerId,
		id: RequestId,
		fields: BlockAttributes,
		from: FromBlock<<B as BlockT>::Hash, <<B as BlockT>::Header as HeaderT>::Number>,
		to: Option<B::Hash>,
		direction: Direction,
		max: Option<u32>
	);
}

/// On-demand requests service. Dispatches requests to appropriate peers.
pub struct OnDemandCore<B: BlockT> {
	checker: Arc<dyn FetchChecker<B>>,
	next_request_id: u64,
	pending_requests: VecDeque<Request<B>>,
	active_peers: LinkedHashMap<PeerId, Request<B>>,
	idle_peers: VecDeque<PeerId>,
	best_blocks: HashMap<PeerId, NumberFor<B>>,
}

struct Request<Block: BlockT> {
	id: u64,
	timestamp: Instant,
	retry_count: usize,
	data: RequestData<Block>,
}

/// One request for data made by the `Client`.
///
/// Contains a `Sender` where to send the result.
pub(crate) enum RequestData<Block: BlockT> {
	RemoteBody(RemoteBodyRequest<Block::Header>, OneShotSender<Result<Vec<Block::Extrinsic>, ClientError>>),
	RemoteHeader(RemoteHeaderRequest<Block::Header>, OneShotSender<Result<Block::Header, ClientError>>),
	RemoteRead(RemoteReadRequest<Block::Header>, OneShotSender<Result<Option<Vec<u8>>, ClientError>>),
	RemoteReadChild(
		RemoteReadChildRequest<Block::Header>,
		OneShotSender<Result<Option<Vec<u8>>, ClientError>>
	),
	RemoteCall(RemoteCallRequest<Block::Header>, OneShotSender<Result<Vec<u8>, ClientError>>),
	RemoteChanges(
		RemoteChangesRequest<Block::Header>,
		OneShotSender<Result<Vec<(NumberFor<Block>, u32)>, ClientError>>
	),
}

enum Accept<Block: BlockT> {
	Ok,
	CheckFailed(ClientError, RequestData<Block>),
	Unexpected(RequestData<Block>),
}

/// Dummy implementation of `FetchChecker` that always assumes that responses are bad.
///
/// Considering that it is the responsibility of the client to build the fetcher, it can use this
/// implementation if it knows that it will never perform any request.
#[derive(Default, Clone)]
pub struct AlwaysBadChecker;

impl<Block: BlockT> FetchChecker<Block> for AlwaysBadChecker {
	fn check_header_proof(
		&self,
		_request: &RemoteHeaderRequest<Block::Header>,
		_remote_header: Option<Block::Header>,
		_remote_proof: Vec<Vec<u8>>
	) -> Result<Block::Header, ClientError> {
		Err(ClientError::Msg("AlwaysBadChecker".into()))
	}

	fn check_read_proof(
		&self,
		_request: &RemoteReadRequest<Block::Header>,
		_remote_proof: Vec<Vec<u8>>
	) -> Result<Option<Vec<u8>>, ClientError> {
		Err(ClientError::Msg("AlwaysBadChecker".into()))
	}

	fn check_read_child_proof(
		&self,
		_request: &RemoteReadChildRequest<Block::Header>,
		_remote_proof: Vec<Vec<u8>>
	) -> Result<Option<Vec<u8>>, ClientError> {
		Err(ClientError::Msg("AlwaysBadChecker".into()))
	}

	fn check_execution_proof(
		&self,
		_request: &RemoteCallRequest<Block::Header>,
		_remote_proof: Vec<Vec<u8>>
	) -> Result<Vec<u8>, ClientError> {
		Err(ClientError::Msg("AlwaysBadChecker".into()))
	}

	fn check_changes_proof(
		&self,
		_request: &RemoteChangesRequest<Block::Header>,
		_remote_proof: ChangesProof<Block::Header>
	) -> Result<Vec<(NumberFor<Block>, u32)>, ClientError> {
		Err(ClientError::Msg("AlwaysBadChecker".into()))
	}

	fn check_body_proof(
		&self,
		_request: &RemoteBodyRequest<Block::Header>,
		_body: Vec<Block::Extrinsic>
	) -> Result<Vec<Block::Extrinsic>, ClientError> {
		Err(ClientError::Msg("AlwaysBadChecker".into()))
	}
}

impl<B: BlockT> OnDemandCore<B> where
	B::Header: HeaderT,
{
	/// Creates new on-demand requests processer.
	pub fn new(checker: Arc<dyn FetchChecker<B>>) -> Self {
		OnDemandCore {
			checker,
			next_request_id: 0,
			pending_requests: VecDeque::new(),
			active_peers: LinkedHashMap::new(),
			idle_peers: VecDeque::new(),
			best_blocks: HashMap::new(),
		}
	}

	/// Inserts a new request in the list of requests to execute.
	pub(crate) fn add_request(&mut self, network: impl OnDemandNetwork<B>, data: RequestData<B>) {
		self.insert(RETRY_COUNT, data);
		self.dispatch(network);
	}

	/// Inserts a new request in the list of requests to execute.
	fn insert(&mut self, retry_count: usize, data: RequestData<B>) {
		let request_id = self.next_request_id;
		self.next_request_id += 1;

		self.pending_requests.push_back(Request {
			id: request_id,
			timestamp: Instant::now(),
			retry_count,
			data,
		});
	}

	/// Try to accept response from given peer.
	fn accept_response(
		&mut self,
		rtype: &str,
		mut network: impl OnDemandNetwork<B>,
		peer: PeerId,
		request_id: u64,
		try_accept: impl FnOnce(Request<B>, &Arc<dyn FetchChecker<B>>) -> Accept<B>
	) {
		let request = match self.remove(peer.clone(), request_id) {
			Some(request) => request,
			None => {
				info!("Invalid remote {} response from peer {}", rtype, peer);
				network.report_peer(&peer, i32::min_value());
				network.disconnect_peer(&peer);
				self.remove_peer(peer);
				return;
			},
		};

		let retry_count = request.retry_count;
		let (retry_count, retry_request_data) = match try_accept(request, &self.checker) {
			Accept::Ok => (retry_count, None),
			Accept::CheckFailed(error, retry_request_data) => {
				info!("Failed to check remote {} response from peer {}: {}", rtype, peer, error);
				network.report_peer(&peer, i32::min_value());
				network.disconnect_peer(&peer);
				self.remove_peer(peer);

				if retry_count > 0 {
					(retry_count - 1, Some(retry_request_data))
				} else {
					trace!(target: "sync", "Failed to get remote {} response for given number of retries", rtype);
					retry_request_data.fail(ClientError::RemoteFetchFailed.into());
					(0, None)
				}
			},
			Accept::Unexpected(retry_request_data) => {
				info!("Unexpected response to remote {} from peer", rtype);
				network.report_peer(&peer, i32::min_value());
				network.disconnect_peer(&peer);
				self.remove_peer(peer);

				(retry_count, Some(retry_request_data))
			},
		};

		if let Some(request_data) = retry_request_data {
			self.insert(retry_count, request_data);
		}

		self.dispatch(network);
	}

	pub fn on_connect(
		&mut self,
		network: impl OnDemandNetwork<B>,
		peer: PeerId,
		role: Roles,
		best_number: NumberFor<B>
	) {
		if !role.is_full() {
			return;
		}

		self.idle_peers.push_back(peer.clone());
		self.best_blocks.insert(peer, best_number);

		self.dispatch(network);
	}

	pub fn on_block_announce(&mut self, network: impl OnDemandNetwork<B>, peer: PeerId, best_number: NumberFor<B>) {
		self.best_blocks.insert(peer, best_number);
		self.dispatch(network);
	}

	pub fn on_disconnect(&mut self, network: impl OnDemandNetwork<B>, peer: PeerId) {
		self.remove_peer(peer);
		self.dispatch(network);
	}

	pub fn maintain_peers(&mut self, mut network: impl OnDemandNetwork<B>) {
		let now = Instant::now();

		loop {
			match self.active_peers.front() {
				Some((_, request)) if now - request.timestamp >= REQUEST_TIMEOUT => (),
				_ => break,
			}

			let (bad_peer, request) = self.active_peers.pop_front().expect("front() is Some as checked above");
			self.pending_requests.push_front(request);
			network.report_peer(&bad_peer, TIMEOUT_REPUTATION_CHANGE);
			network.disconnect_peer(&bad_peer);
		}

		self.dispatch(network);
	}

	pub fn on_remote_header_response(
		&mut self,
		network: impl OnDemandNetwork<B>,
		peer: PeerId,
		response: message::RemoteHeaderResponse<B::Header>
	) {
		self.accept_response("header", network, peer, response.id, |request, checker| match request.data {
			RequestData::RemoteHeader(request, sender) => match checker.check_header_proof(
				&request,
				response.header,
				response.proof
			) {
				Ok(response) => {
					// we do not bother if receiver has been dropped already
					let _ = sender.send(Ok(response));
					Accept::Ok
				},
				Err(error) => Accept::CheckFailed(error, RequestData::RemoteHeader(request, sender)),
			},
			data => Accept::Unexpected(data),
		})
	}

	pub fn on_remote_read_response(
		&mut self,
		network: impl OnDemandNetwork<B>,
		peer: PeerId,
		response: message::RemoteReadResponse
	) {
		self.accept_response("read", network, peer, response.id, |request, checker| match request.data {
			RequestData::RemoteRead(request, sender) => {
				match checker.check_read_proof(&request, response.proof) {
					Ok(response) => {
						// we do not bother if receiver has been dropped already
						let _ = sender.send(Ok(response));
						Accept::Ok
					},
					Err(error) => Accept::CheckFailed(
						error,
						RequestData::RemoteRead(request, sender)
					),
			}},
			RequestData::RemoteReadChild(request, sender) => {
				match checker.check_read_child_proof(&request, response.proof) {
					Ok(response) => {
						// we do not bother if receiver has been dropped already
						let _ = sender.send(Ok(response));
						Accept::Ok
					},
					Err(error) => Accept::CheckFailed(
						error,
						RequestData::RemoteReadChild(request, sender)
					),
			}},
			data => Accept::Unexpected(data),
		})
	}

	pub fn on_remote_call_response(
		&mut self,
		network: impl OnDemandNetwork<B>,
		peer: PeerId,
		response: message::RemoteCallResponse
	) {
		self.accept_response("call", network, peer, response.id, |request, checker| match request.data {
			RequestData::RemoteCall(request, sender) => match checker.check_execution_proof(&request, response.proof) {
				Ok(response) => {
					// we do not bother if receiver has been dropped already
					let _ = sender.send(Ok(response));
					Accept::Ok
				},
				Err(error) => Accept::CheckFailed(error, RequestData::RemoteCall(request, sender)),
			},
			data => Accept::Unexpected(data),
		})
	}

	pub fn on_remote_changes_response(
		&mut self,
		network: impl OnDemandNetwork<B>,
		peer: PeerId,
		response: message::RemoteChangesResponse<NumberFor<B>, B::Hash>
	) {
		self.accept_response("changes", network, peer, response.id, |request, checker| match request.data {
			RequestData::RemoteChanges(request, sender) => match checker.check_changes_proof(
				&request, ChangesProof {
					max_block: response.max,
					proof: response.proof,
					roots: response.roots.into_iter().collect(),
					roots_proof: response.roots_proof,
			}) {
				Ok(response) => {
					// we do not bother if receiver has been dropped already
					let _ = sender.send(Ok(response));
					Accept::Ok
				},
				Err(error) => Accept::CheckFailed(error, RequestData::RemoteChanges(request, sender)),
			},
			data => Accept::Unexpected(data),
		})
	}

	pub fn on_remote_body_response(
		&mut self,
		network: impl OnDemandNetwork<B>,
		peer: PeerId,
		response: message::BlockResponse<B>
	) {
		self.accept_response("body", network, peer, response.id, |request, checker| match request.data {
			RequestData::RemoteBody(request, sender) => {
				let mut bodies: Vec<_> = response
					.blocks
					.into_iter()
					.filter_map(|b| b.body)
					.collect();

				// Number of bodies are hardcoded to 1 for valid `RemoteBodyResponses`
				if bodies.len() != 1 {
					return Accept::CheckFailed(
						"RemoteBodyResponse: invalid number of blocks".into(),
						RequestData::RemoteBody(request, sender),
					)
				}
				let body = bodies.remove(0);

				match checker.check_body_proof(&request, body) {
					Ok(body) => {
						let _ = sender.send(Ok(body));
						Accept::Ok
					}
					Err(error) => Accept::CheckFailed(error, RequestData::RemoteBody(request, sender)),
				}
			}
			other => Accept::Unexpected(other),
		})
	}

	pub fn is_on_demand_response(&self, peer: &PeerId, request_id: message::RequestId) -> bool {
		self.active_peers.get(&peer).map_or(false, |r| r.id == request_id)
	}

	fn remove(&mut self, peer: PeerId, id: u64) -> Option<Request<B>> {
		match self.active_peers.entry(peer.clone()) {
			Entry::Occupied(entry) => match entry.get().id == id {
				true => {
					self.idle_peers.push_back(peer);
					Some(entry.remove())
				},
				false => None,
			},
			Entry::Vacant(_) => None,
		}
	}

	pub fn remove_peer(&mut self, peer: PeerId) {
		self.best_blocks.remove(&peer);

		if let Some(request) = self.active_peers.remove(&peer) {
			self.pending_requests.push_front(request);
			return;
		}

		if let Some(idle_index) = self.idle_peers.iter().position(|i| *i == peer) {
			self.idle_peers.swap_remove_back(idle_index);
		}
	}

	/// Dispatches pending requests.
	fn dispatch(&mut self, mut network: impl OnDemandNetwork<B>) {
		let mut last_peer = self.idle_peers.back().cloned();
		let mut unhandled_requests = VecDeque::new();

		loop {
			let peer = match self.idle_peers.pop_front() {
				Some(peer) => peer,
				None => break,
			};

			// check if request can (optimistically) be processed by the peer
			let can_be_processed_by_peer = {
				let request = match self.pending_requests.front() {
					Some(r) => r,
					None => {
						self.idle_peers.push_front(peer);
						break;
					},
				};
				let peer_best_block = self.best_blocks.get(&peer)
					.expect("entries are inserted into best_blocks when peer is connected;
						entries are removed from best_blocks when peer is disconnected;
						peer is in idle_peers and thus connected; qed");
				request.required_block() <= *peer_best_block
			};

			if !can_be_processed_by_peer {
				// return peer to the back of the queue
				self.idle_peers.push_back(peer.clone());

				// we have enumerated all peers and noone can handle request
				if Some(peer) == last_peer {
					let request = self.pending_requests.pop_front().expect("checked in loop condition; qed");
					unhandled_requests.push_back(request);
					last_peer = self.idle_peers.back().cloned();
				}

				continue;
			}

			last_peer = self.idle_peers.back().cloned();

			let mut request = self.pending_requests.pop_front().expect("checked in loop condition; qed");
			request.timestamp = Instant::now();
			trace!(target: "sync", "Dispatching remote request {} to peer {}", request.id, peer);
			request.send_to(&mut network, &peer);
			self.active_peers.insert(peer, request);
		}

		self.pending_requests.append(&mut unhandled_requests);
	}
}

impl<Block: BlockT> Request<Block> {
	fn required_block(&self) -> NumberFor<Block> {
		match self.data {
			RequestData::RemoteHeader(ref data, _) => data.block,
			RequestData::RemoteRead(ref data, _) => *data.header.number(),
			RequestData::RemoteReadChild(ref data, _) => *data.header.number(),
			RequestData::RemoteCall(ref data, _) => *data.header.number(),
			RequestData::RemoteChanges(ref data, _) => data.max_block.0,
			RequestData::RemoteBody(ref data, _) => *data.header.number(),
		}
	}

	fn send_to(&self, out: &mut impl OnDemandNetwork<Block>, peer: &PeerId) {
		match self.data {
			RequestData::RemoteHeader(ref data, _) =>
				out.send_header_request(
					peer,
					self.id,
					data.block,
				),
			RequestData::RemoteRead(ref data, _) =>
				out.send_read_request(
					peer,
					self.id,
					data.block,
					data.key.clone(),
				),
			RequestData::RemoteReadChild(ref data, _) =>
				out.send_read_child_request(
					peer,
					self.id,
					data.block,
					data.storage_key.clone(),
					data.key.clone(),
				),
			RequestData::RemoteCall(ref data, _) =>
				out.send_call_request(
					peer,
					self.id,
					data.block,
					data.method.clone(),
					data.call_data.clone(),
				),
			RequestData::RemoteChanges(ref data, _) =>
				out.send_changes_request(
					peer,
					self.id,
					data.first_block.1.clone(),
					data.last_block.1.clone(),
					data.tries_roots.1.clone(),
					data.max_block.1.clone(),
					data.key.clone(),
				),
			RequestData::RemoteBody(ref data, _) =>
				out.send_body_request(
					peer,
					self.id,
					message::BlockAttributes::BODY,
					message::FromBlock::Hash(data.header.hash()),
					None,
					message::Direction::Ascending,
					Some(1)
				),
		}
	}
}

impl<Block: BlockT> RequestData<Block> {
	fn fail(self, error: ClientError) {
		// don't care if anyone is listening
		match self {
			RequestData::RemoteHeader(_, sender) => { let _ = sender.send(Err(error)); },
			RequestData::RemoteCall(_, sender) => { let _ = sender.send(Err(error)); },
			RequestData::RemoteRead(_, sender) => { let _ = sender.send(Err(error)); },
			RequestData::RemoteReadChild(_, sender) => { let _ = sender.send(Err(error)); },
			RequestData::RemoteChanges(_, sender) => { let _ = sender.send(Err(error)); },
			RequestData::RemoteBody(_, sender) => { let _ = sender.send(Err(error)); },
		}
	}
}

#[cfg(test)]
pub mod tests {
	use std::collections::HashSet;
	use std::sync::Arc;
	use std::time::Instant;
	use futures::{Future, sync::oneshot};
<<<<<<< HEAD
	use primitives::ChangesTrieConfiguration;
	use runtime_primitives::traits::{Block as BlockT, NumberFor, Header as HeaderT};
=======
	use sr_primitives::traits::{Block as BlockT, NumberFor, Header as HeaderT};
>>>>>>> 04ef6fa2
	use client::{error::{Error as ClientError, Result as ClientResult}};
	use client::light::fetcher::{FetchChecker, RemoteHeaderRequest,
		ChangesProof,	RemoteCallRequest, RemoteReadRequest,
		RemoteReadChildRequest, RemoteChangesRequest, RemoteBodyRequest};
	use crate::config::Roles;
	use crate::message::{self, BlockAttributes, Direction, FromBlock, RequestId};
	use libp2p::PeerId;
	use super::{REQUEST_TIMEOUT, OnDemandCore, OnDemandNetwork, RequestData};
	use test_client::runtime::{Block, Extrinsic, Header};

	struct DummyFetchChecker { ok: bool }

	impl FetchChecker<Block> for DummyFetchChecker {
		fn check_header_proof(
			&self,
			_request: &RemoteHeaderRequest<Header>,
			header: Option<Header>,
			_remote_proof: Vec<Vec<u8>>
		) -> ClientResult<Header> {
			match self.ok {
				true if header.is_some() => Ok(header.unwrap()),
				_ => Err(ClientError::Backend("Test error".into())),
			}
		}

		fn check_read_proof(&self, _: &RemoteReadRequest<Header>, _: Vec<Vec<u8>>) -> ClientResult<Option<Vec<u8>>> {
			match self.ok {
				true => Ok(Some(vec![42])),
				false => Err(ClientError::Backend("Test error".into())),
			}
		}

		fn check_read_child_proof(
			&self,
			_: &RemoteReadChildRequest<Header>,
			_: Vec<Vec<u8>>
		) -> ClientResult<Option<Vec<u8>>> {
			match self.ok {
				true => Ok(Some(vec![42])),
				false => Err(ClientError::Backend("Test error".into())),
			}
		}

		fn check_execution_proof(&self, _: &RemoteCallRequest<Header>, _: Vec<Vec<u8>>) -> ClientResult<Vec<u8>> {
			match self.ok {
				true => Ok(vec![42]),
				false => Err(ClientError::Backend("Test error".into())),
			}
		}

		fn check_changes_proof(
			&self,
			_: &RemoteChangesRequest<Header>,
			_: ChangesProof<Header>
		) -> ClientResult<Vec<(NumberFor<Block>, u32)>> {
			match self.ok {
				true => Ok(vec![(100, 2)]),
				false => Err(ClientError::Backend("Test error".into())),
			}
		}

		fn check_body_proof(
			&self,
			_: &RemoteBodyRequest<Header>,
			body: Vec<Extrinsic>
		) -> ClientResult<Vec<Extrinsic>> {
			match self.ok {
				true => Ok(body),
				false => Err(ClientError::Backend("Test error".into())),
			}
		}
	}

	fn dummy(ok: bool) -> OnDemandCore<Block> {
		OnDemandCore::new(Arc::new(DummyFetchChecker { ok }))
	}

	fn total_peers(on_demand: &OnDemandCore<Block>) -> usize {
		on_demand.idle_peers.len() + on_demand.active_peers.len()
	}

	fn receive_call_response(
		network_interface: impl OnDemandNetwork<Block>,
		on_demand: &mut OnDemandCore<Block>,
		peer: PeerId,
		id: message::RequestId
	) {
		on_demand.on_remote_call_response(network_interface, peer, message::RemoteCallResponse {
			id: id,
			proof: vec![vec![2]],
		});
	}

	fn dummy_header() -> Header {
		Header {
			parent_hash: Default::default(),
			number: 0,
			state_root: Default::default(),
			extrinsics_root: Default::default(),
			digest: Default::default(),
		}
	}

	#[derive(Default)]
	struct DummyNetwork {
		disconnected_peers: HashSet<PeerId>,
	}

	impl<'a, B: BlockT> OnDemandNetwork<B> for &'a mut DummyNetwork {
		fn report_peer(&mut self, _: &PeerId, _: i32) {}
		fn disconnect_peer(&mut self, who: &PeerId) {
			self.disconnected_peers.insert(who.clone());
		}
		fn send_header_request(&mut self, _: &PeerId, _: RequestId, _: <<B as BlockT>::Header as HeaderT>::Number) {}
		fn send_read_request(&mut self, _: &PeerId, _: RequestId, _: <B as BlockT>::Hash, _: Vec<u8>) {}
		fn send_read_child_request(&mut self, _: &PeerId, _: RequestId, _: <B as BlockT>::Hash, _: Vec<u8>,
			_: Vec<u8>) {}
		fn send_call_request(&mut self, _: &PeerId, _: RequestId, _: <B as BlockT>::Hash, _: String, _: Vec<u8>) {}
		fn send_changes_request(&mut self, _: &PeerId, _: RequestId, _: <B as BlockT>::Hash, _: <B as BlockT>::Hash,
			_: <B as BlockT>::Hash, _: <B as BlockT>::Hash, _: Vec<u8>) {}
		fn send_body_request(&mut self, _: &PeerId, _: RequestId, _: BlockAttributes, _: FromBlock<<B as BlockT>::Hash,
			<<B as BlockT>::Header as HeaderT>::Number>, _: Option<B::Hash>, _: Direction, _: Option<u32>) {}
	}

	fn assert_disconnected_peer(dummy: &DummyNetwork) {
		assert_eq!(dummy.disconnected_peers.len(), 1);
	}

	#[test]
	fn knows_about_peers_roles() {
		let mut network_interface = DummyNetwork::default();
		let mut on_demand = dummy(true);
		let peer0 = PeerId::random();
		let peer1 = PeerId::random();
		let peer2 = PeerId::random();
		on_demand.on_connect(&mut network_interface, peer0, Roles::LIGHT, 1000);
		on_demand.on_connect(&mut network_interface, peer1.clone(), Roles::FULL, 2000);
		on_demand.on_connect(&mut network_interface, peer2.clone(), Roles::AUTHORITY, 3000);
		assert_eq!(vec![peer1.clone(), peer2.clone()], on_demand.idle_peers.iter().cloned().collect::<Vec<_>>());
		assert_eq!(on_demand.best_blocks.get(&peer1), Some(&2000));
		assert_eq!(on_demand.best_blocks.get(&peer2), Some(&3000));
	}

	#[test]
	fn disconnects_from_idle_peer() {
		let peer0 = PeerId::random();

		let mut network_interface = DummyNetwork::default();
		let mut on_demand = dummy(true);
		on_demand.on_connect(&mut network_interface, peer0.clone(), Roles::FULL, 100);
		assert_eq!(1, total_peers(&on_demand));
		assert!(!on_demand.best_blocks.is_empty());

		on_demand.on_disconnect(&mut network_interface, peer0);
		assert_eq!(0, total_peers(&on_demand));
		assert!(on_demand.best_blocks.is_empty());
	}

	#[test]
	fn disconnects_from_timeouted_peer() {
		let mut on_demand = dummy(true);
		let mut network_interface = DummyNetwork::default();
		let peer0 = PeerId::random();
		let peer1 = PeerId::random();
		on_demand.on_connect(&mut network_interface, peer0.clone(), Roles::FULL, 1000);
		on_demand.on_connect(&mut network_interface, peer1.clone(), Roles::FULL, 1000);
		assert_eq!(vec![peer0.clone(), peer1.clone()], on_demand.idle_peers.iter().cloned().collect::<Vec<_>>());
		assert!(on_demand.active_peers.is_empty());

		on_demand.add_request(&mut network_interface, RequestData::RemoteCall(RemoteCallRequest {
			block: Default::default(),
			header: dummy_header(),
			method: "test".into(),
			call_data: vec![],
			retry_count: None,
		}, oneshot::channel().0));
		assert_eq!(vec![peer1.clone()], on_demand.idle_peers.iter().cloned().collect::<Vec<_>>());
		assert_eq!(vec![peer0.clone()], on_demand.active_peers.keys().cloned().collect::<Vec<_>>());

		on_demand.active_peers[&peer0].timestamp = Instant::now() - REQUEST_TIMEOUT - REQUEST_TIMEOUT;
		on_demand.maintain_peers(&mut network_interface);
		assert!(on_demand.idle_peers.is_empty());
		assert_eq!(vec![peer1.clone()], on_demand.active_peers.keys().cloned().collect::<Vec<_>>());
		assert_disconnected_peer(&network_interface);
	}

	#[test]
	fn disconnects_from_peer_on_response_with_wrong_id() {
		let mut on_demand = dummy(true);
		let peer0 = PeerId::random();
		let mut network_interface = DummyNetwork::default();
		on_demand.on_connect(&mut network_interface, peer0.clone(), Roles::FULL, 1000);

		on_demand.add_request(&mut network_interface, RequestData::RemoteCall(RemoteCallRequest {
			block: Default::default(),
			header: dummy_header(),
			method: "test".into(),
			call_data: vec![],
			retry_count: None,
		}, oneshot::channel().0));
		receive_call_response(&mut network_interface, &mut on_demand, peer0, 1);
		assert_disconnected_peer(&network_interface);
		assert_eq!(on_demand.pending_requests.len(), 1);
	}

	#[test]
	fn disconnects_from_peer_on_incorrect_response() {
		let mut on_demand = dummy(false);
		let mut network_interface = DummyNetwork::default();
		let peer0 = PeerId::random();
		on_demand.add_request(&mut network_interface, RequestData::RemoteCall(RemoteCallRequest {
			block: Default::default(),
			header: dummy_header(),
			method: "test".into(),
			call_data: vec![],
			retry_count: Some(1),
		}, oneshot::channel().0));

		on_demand.on_connect(&mut network_interface, peer0.clone(), Roles::FULL, 1000);
		receive_call_response(&mut network_interface, &mut on_demand, peer0.clone(), 0);
		assert_disconnected_peer(&network_interface);
		assert_eq!(on_demand.pending_requests.len(), 1);
	}

	#[test]
	fn disconnects_from_peer_on_unexpected_response() {
		let mut on_demand = dummy(true);
		let mut network_interface = DummyNetwork::default();
		let peer0 = PeerId::random();
		on_demand.on_connect(&mut network_interface, peer0.clone(), Roles::FULL, 1000);

		receive_call_response(&mut network_interface, &mut on_demand, peer0, 0);
		assert_disconnected_peer(&network_interface);
	}

	#[test]
	fn disconnects_from_peer_on_wrong_response_type() {
		let mut on_demand = dummy(false);
		let peer0 = PeerId::random();
		let mut network_interface = DummyNetwork::default();
		on_demand.on_connect(&mut network_interface, peer0.clone(), Roles::FULL, 1000);

		on_demand.add_request(&mut network_interface, RequestData::RemoteCall(RemoteCallRequest {
			block: Default::default(),
			header: dummy_header(),
			method: "test".into(),
			call_data: vec![],
			retry_count: Some(1),
		}, oneshot::channel().0));

		on_demand.on_remote_read_response(&mut network_interface, peer0.clone(), message::RemoteReadResponse {
			id: 0,
			proof: vec![vec![2]],
		});
		assert_disconnected_peer(&network_interface);
		assert_eq!(on_demand.pending_requests.len(), 1);
	}

	#[test]
	fn receives_remote_failure_after_retry_count_failures() {
		let retry_count = 2;
		let peer_ids = (0 .. retry_count + 1).map(|_| PeerId::random()).collect::<Vec<_>>();
		let mut on_demand = dummy(false);
		let mut network_interface = DummyNetwork::default();
		for i in 0..retry_count+1 {
			on_demand.on_connect(&mut network_interface, peer_ids[i].clone(), Roles::FULL, 1000);
		}

		let (tx, mut response) = oneshot::channel();
		on_demand.add_request(&mut network_interface, RequestData::RemoteCall(RemoteCallRequest {
			block: Default::default(),
			header: dummy_header(),
			method: "test".into(),
			call_data: vec![],
			retry_count: Some(retry_count)
		}, tx));

		for i in 0..retry_count {
			assert!(response.try_recv().unwrap().is_none());
			receive_call_response(&mut network_interface, &mut on_demand, peer_ids[i].clone(), i as u64);
		}

		assert!(response.try_recv().unwrap().unwrap().is_err());
	}

	#[test]
	fn receives_remote_call_response() {
		let mut on_demand = dummy(true);
		let mut network_interface = DummyNetwork::default();
		let peer0 = PeerId::random();
		on_demand.on_connect(&mut network_interface, peer0.clone(), Roles::FULL, 1000);

		let (tx, response) = oneshot::channel();
		on_demand.add_request(&mut network_interface, RequestData::RemoteCall(RemoteCallRequest {
			block: Default::default(),
			header: dummy_header(),
			method: "test".into(),
			call_data: vec![],
			retry_count: None,
		}, tx));

		receive_call_response(&mut network_interface, &mut on_demand, peer0.clone(), 0);
		assert_eq!(response.wait().unwrap().unwrap(), vec![42]);
	}

	#[test]
	fn receives_remote_read_response() {
		let mut on_demand = dummy(true);
		let mut network_interface = DummyNetwork::default();
		let peer0 = PeerId::random();
		on_demand.on_connect(&mut network_interface, peer0.clone(), Roles::FULL, 1000);

		let (tx, response) = oneshot::channel();
		on_demand.add_request(&mut network_interface, RequestData::RemoteRead(RemoteReadRequest {
			header: dummy_header(),
			block: Default::default(),
			key: b":key".to_vec(),
			retry_count: None,
		}, tx));

		on_demand.on_remote_read_response(&mut network_interface, peer0.clone(), message::RemoteReadResponse {
			id: 0,
			proof: vec![vec![2]],
		});
		assert_eq!(response.wait().unwrap().unwrap(), Some(vec![42]));
	}

	#[test]
	fn receives_remote_read_child_response() {
		let mut on_demand = dummy(true);
		let mut network_interface = DummyNetwork::default();
		let peer0 = PeerId::random();
		on_demand.on_connect(&mut network_interface, peer0.clone(), Roles::FULL, 1000);

		let (tx, response) = oneshot::channel();
		on_demand.add_request(&mut network_interface, RequestData::RemoteReadChild(RemoteReadChildRequest {
			header: dummy_header(),
			block: Default::default(),
			storage_key: b":child_storage:sub".to_vec(),
			key: b":key".to_vec(),
			retry_count: None,
		}, tx));

		on_demand.on_remote_read_response(&mut network_interface,
			peer0.clone(), message::RemoteReadResponse {
				id: 0,
				proof: vec![vec![2]],
		});
		assert_eq!(response.wait().unwrap().unwrap(), Some(vec![42]));
	}

	#[test]
	fn receives_remote_header_response() {
		let mut on_demand = dummy(true);
		let mut network_interface = DummyNetwork::default();
		let peer0 = PeerId::random();
		on_demand.on_connect(&mut network_interface, peer0.clone(), Roles::FULL, 1000);

		let (tx, response) = oneshot::channel();
		on_demand.add_request(&mut network_interface, RequestData::RemoteHeader(RemoteHeaderRequest {
			cht_root: Default::default(),
			block: 1,
			retry_count: None,
		}, tx));

		on_demand.on_remote_header_response(&mut network_interface, peer0.clone(), message::RemoteHeaderResponse {
			id: 0,
			header: Some(Header {
				parent_hash: Default::default(),
				number: 1,
				state_root: Default::default(),
				extrinsics_root: Default::default(),
				digest: Default::default(),
			}),
			proof: vec![vec![2]],
		});
		assert_eq!(
			response.wait().unwrap().unwrap().hash(),
			"6443a0b46e0412e626363028115a9f2cf963eeed526b8b33e5316f08b50d0dc3".parse().unwrap(),
		);
	}

	#[test]
	fn receives_remote_changes_response() {
		let mut on_demand = dummy(true);
		let mut network_interface = DummyNetwork::default();
		let peer0 = PeerId::random();
		on_demand.on_connect(&mut network_interface, peer0.clone(), Roles::FULL, 1000);

		let (tx, response) = oneshot::channel();
		on_demand.add_request(&mut network_interface, RequestData::RemoteChanges(RemoteChangesRequest {
			changes_trie_configs: vec![(0, None, ChangesTrieConfiguration::new(4, 2))],
			first_block: (1, Default::default()),
			last_block: (100, Default::default()),
			max_block: (100, Default::default()),
			tries_roots: (1, Default::default(), vec![]),
			key: vec![],
			retry_count: None,
		}, tx));

		on_demand.on_remote_changes_response(&mut network_interface, peer0.clone(), message::RemoteChangesResponse {
			id: 0,
			max: 1000,
			proof: vec![vec![2]],
			roots: vec![],
			roots_proof: vec![],
		});
		assert_eq!(response.wait().unwrap().unwrap(), vec![(100, 2)]);
	}

	#[test]
	fn does_not_sends_request_to_peer_who_has_no_required_block() {
		let mut on_demand = dummy(true);
		let mut network_interface = DummyNetwork::default();
		let peer1 = PeerId::random();
		let peer2 = PeerId::random();

		on_demand.on_connect(&mut network_interface, peer1.clone(), Roles::FULL, 100);

		on_demand.add_request(&mut network_interface, RequestData::RemoteHeader(RemoteHeaderRequest {
			cht_root: Default::default(),
			block: 200,
			retry_count: None,
		}, oneshot::channel().0));
		on_demand.add_request(&mut network_interface, RequestData::RemoteHeader(RemoteHeaderRequest {
			cht_root: Default::default(),
			block: 250,
			retry_count: None,
		}, oneshot::channel().0));
		on_demand.add_request(&mut network_interface, RequestData::RemoteHeader(RemoteHeaderRequest {
			cht_root: Default::default(),
			block: 250,
			retry_count: None,
		}, oneshot::channel().0));

		on_demand.on_connect(&mut network_interface, peer2.clone(), Roles::FULL, 150);

		assert_eq!(vec![peer1.clone(), peer2.clone()], on_demand.idle_peers.iter().cloned().collect::<Vec<_>>());
		assert_eq!(on_demand.pending_requests.len(), 3);

		on_demand.on_block_announce(&mut network_interface, peer1.clone(), 250);

		assert_eq!(vec![peer2.clone()], on_demand.idle_peers.iter().cloned().collect::<Vec<_>>());
		assert_eq!(on_demand.pending_requests.len(), 2);

		on_demand.on_block_announce(&mut network_interface, peer2.clone(), 250);

		assert!(!on_demand.idle_peers.iter().any(|_| true));
		assert_eq!(on_demand.pending_requests.len(), 1);

		on_demand.on_remote_header_response(&mut network_interface, peer1.clone(), message::RemoteHeaderResponse {
			id: 0,
			header: Some(dummy_header()),
			proof: vec![],
		});

		assert!(!on_demand.idle_peers.iter().any(|_| true));
		assert_eq!(on_demand.pending_requests.len(), 0);
	}

	#[test]
	fn does_not_loop_forever_after_dispatching_request_to_last_peer() {
		// this test is a regression for a bug where the dispatch function would
		// loop forever after dispatching a request to the last peer, since the
		// last peer was not updated
		let mut on_demand = dummy(true);
		let mut network_interface = DummyNetwork::default();
		let peer1 = PeerId::random();
		let peer2 = PeerId::random();
		let peer3 = PeerId::random();

		on_demand.add_request(&mut network_interface, RequestData::RemoteHeader(RemoteHeaderRequest {
			cht_root: Default::default(),
			block: 250,
			retry_count: None,
		}, oneshot::channel().0));
		on_demand.add_request(&mut network_interface, RequestData::RemoteHeader(RemoteHeaderRequest {
			cht_root: Default::default(),
			block: 250,
			retry_count: None,
		}, oneshot::channel().0));

		on_demand.on_connect(&mut network_interface, peer1.clone(), Roles::FULL, 200);
		on_demand.on_connect(&mut network_interface, peer2.clone(), Roles::FULL, 200);
		on_demand.on_connect(&mut network_interface, peer3.clone(), Roles::FULL, 250);

		assert_eq!(vec![peer1.clone(), peer2.clone()], on_demand.idle_peers.iter().cloned().collect::<Vec<_>>());
		assert_eq!(on_demand.pending_requests.len(), 1);
	}

	#[test]
	fn tries_to_send_all_pending_requests() {
		let mut on_demand = dummy(true);
		let mut network_interface = DummyNetwork::default();
		let peer1 = PeerId::random();

		on_demand.add_request(&mut network_interface, RequestData::RemoteHeader(RemoteHeaderRequest {
			cht_root: Default::default(),
			block: 300,
			retry_count: None,
		}, oneshot::channel().0));
		on_demand.add_request(&mut network_interface, RequestData::RemoteHeader(RemoteHeaderRequest {
			cht_root: Default::default(),
			block: 250,
			retry_count: None,
		}, oneshot::channel().0));

		on_demand.on_connect(&mut network_interface, peer1.clone(), Roles::FULL, 250);

		assert!(on_demand.idle_peers.iter().cloned().collect::<Vec<_>>().is_empty());
		assert_eq!(on_demand.pending_requests.len(), 1);
	}

	#[test]
	fn remote_body_with_one_block_body_should_succeed() {
		let mut on_demand = dummy(true);
		let mut network_interface = DummyNetwork::default();
		let peer1 = PeerId::random();

		let header = dummy_header();
		on_demand.on_connect(&mut network_interface, peer1.clone(), Roles::FULL, 250);

		on_demand.add_request(&mut network_interface, RequestData::RemoteBody(RemoteBodyRequest {
			header: header.clone(),
			retry_count: None,
		}, oneshot::channel().0));

		assert!(on_demand.pending_requests.is_empty());
		assert_eq!(on_demand.active_peers.len(), 1);

		let block = message::BlockData::<Block> {
			hash: primitives::H256::random(),
			header: None,
			body: Some(Vec::new()),
			message_queue: None,
			receipt: None,
			justification: None,
		};

		let response = message::generic::BlockResponse {
			id: 0,
			blocks: vec![block],
		};

		on_demand.on_remote_body_response(&mut network_interface, peer1.clone(), response);

		assert!(on_demand.active_peers.is_empty());
		assert_eq!(on_demand.idle_peers.len(), 1);
	}

	#[test]
	fn remote_body_with_three_bodies_should_fail() {
		let mut on_demand = dummy(true);
		let mut network_interface = DummyNetwork::default();
		let peer1 = PeerId::random();

		let header = dummy_header();
		on_demand.on_connect(&mut network_interface, peer1.clone(), Roles::FULL, 250);

		on_demand.add_request(&mut network_interface, RequestData::RemoteBody(RemoteBodyRequest {
			header: header.clone(),
			retry_count: None,
		}, oneshot::channel().0));

		assert!(on_demand.pending_requests.is_empty());
		assert_eq!(on_demand.active_peers.len(), 1);

		let response = {
			let blocks: Vec<_> = (0..3).map(|_| message::BlockData::<Block> {
				hash: primitives::H256::random(),
				header: None,
				body: Some(Vec::new()),
				message_queue: None,
				receipt: None,
				justification: None,
			}).collect();

			message::generic::BlockResponse {
				id: 0,
				blocks,
			}
		};

		on_demand.on_remote_body_response(&mut network_interface, peer1.clone(), response);
		assert!(on_demand.active_peers.is_empty());
		assert!(on_demand.idle_peers.is_empty(), "peer should be disconnected after bad response");
	}
}<|MERGE_RESOLUTION|>--- conflicted
+++ resolved
@@ -637,12 +637,8 @@
 	use std::sync::Arc;
 	use std::time::Instant;
 	use futures::{Future, sync::oneshot};
-<<<<<<< HEAD
 	use primitives::ChangesTrieConfiguration;
-	use runtime_primitives::traits::{Block as BlockT, NumberFor, Header as HeaderT};
-=======
 	use sr_primitives::traits::{Block as BlockT, NumberFor, Header as HeaderT};
->>>>>>> 04ef6fa2
 	use client::{error::{Error as ClientError, Result as ClientResult}};
 	use client::light::fetcher::{FetchChecker, RemoteHeaderRequest,
 		ChangesProof,	RemoteCallRequest, RemoteReadRequest,
